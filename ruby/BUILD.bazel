# Protobuf Ruby runtime
#
# See also code generation logic under /src/google/protobuf/compiler/ruby.

load("@bazel_skylib//lib:selects.bzl", "selects")
load("@bazel_skylib//rules:common_settings.bzl", "string_flag")
load("@rules_pkg//pkg:mappings.bzl", "pkg_files", "strip_prefix")
load("@rules_ruby//ruby:defs.bzl", "ruby_library")
load("//:protobuf_version.bzl", "PROTOBUF_RUBY_VERSION")
load("//conformance:defs.bzl", "conformance_test")
load("//python:internal.bzl", "internal_copy_files")
load("//ruby:defs.bzl", "internal_ruby_proto_library")

################################################################################
# Ruby Runtime
################################################################################

string_flag(
    name = "ffi",
    build_setting_default = "disabled",
    values = [
        "enabled",
        "disabled",
    ],
)

config_setting(
    name = "ffi_enabled",
    flag_values = {
        ":ffi": "enabled",
    },
)

config_setting(
    name = "ffi_disabled",
    flag_values = {
        ":ffi": "disabled",
    },
)

selects.config_setting_group(
    name = "jruby_ffi",
    match_all = [
        ":ffi_enabled",
        "@rules_ruby//ruby/runtime:config_jruby",
    ],
)

selects.config_setting_group(
    name = "jruby_native",
    match_all = [
        ":ffi_disabled",
        "@rules_ruby//ruby/runtime:config_jruby",
    ],
)

selects.config_setting_group(
    name = "ruby_ffi",
    match_all = [
        ":ffi_enabled",
        "@rules_ruby//ruby/runtime:config_ruby",
    ],
)

selects.config_setting_group(
    name = "ruby_native",
    match_all = [
        ":ffi_disabled",
        "@rules_ruby//ruby/runtime:config_ruby",
    ],
)

selects.config_setting_group(
    name = "macos_ffi_enabled",
    match_all = [
        ":ffi_enabled",
        "@platforms//os:osx",
    ],
)

selects.config_setting_group(
    name = "linux_ffi_enabled",
    match_all = [
        ":ffi_enabled",
        "@platforms//os:linux",
    ],
)

internal_copy_files(
    name = "copied_wkt_proto_files",
    srcs = [
        "//:well_known_type_protos",
        "//src/google/protobuf:descriptor_proto_srcs",
        "//src/google/protobuf/compiler:plugin.proto",
    ],
    strip_prefix = "src",
)

internal_ruby_proto_library(
    name = "well_known_ruby_protos",
    srcs = [":copied_wkt_proto_files"],
    default_runtime = "",
    includes = ["."],
    visibility = [
        "//conformance:__pkg__",
        "//ruby:__subpackages__",
    ],
)

internal_copy_files(
    name = "copied_conformance_test_files",
    testonly = 1,
    srcs = [
        "//src/google/protobuf:test_messages_proto2.proto",
        "//src/google/protobuf:test_messages_proto3.proto",
    ],
    strip_prefix = "src",
)

internal_ruby_proto_library(
    name = "conformance_test_ruby_proto",
    testonly = 1,
    srcs = [":copied_conformance_test_files"],
    includes = ["."],
    visibility = [
        "//conformance:__pkg__",
        "//ruby:__subpackages__",
    ],
    deps = [":well_known_ruby_protos"],
)

internal_copy_files(
    name = "copied_conformance_editions_test_files",
    testonly = 1,
    srcs = [
        "//editions:golden/test_messages_proto2_editions.proto",
        "//editions:golden/test_messages_proto3_editions.proto",
    ],
    strip_prefix = "editions/golden/",
)

internal_ruby_proto_library(
    name = "conformance_editions_test_ruby_proto",
    testonly = 1,
    srcs = [":copied_conformance_editions_test_files"],
    includes = ["."],
    visibility = ["//conformance:__pkg__"],
    deps = [":well_known_ruby_protos"],
)

ruby_library(
    name = "protobuf",
    visibility = [
        "//visibility:public",
    ],
    deps = ["//ruby/lib/google:protobuf_lib"],
)

# Note: these can be greatly simplified using inline_sh_binary in Bazel 6,
# but doesn't work prior to that due to https://github.com/bazelbuild/bazel/issues/15043.
# Instead, we need to manually copy all of the srcs into gendir from a genrule.
genrule(
    name = "jruby_release",
    srcs = [
        "//third_party/utf8_range:utf8_range_srcs",
        "//third_party/utf8_range:LICENSE",
        "//ruby/lib/google:copy_jar",
        "//ruby/lib/google:dist_files",
        "//ruby/ext/google/protobuf_c:dist_files",
        ":well_known_ruby_protos",
        "google-protobuf.gemspec",
    ],
    outs = ["google-protobuf-" + PROTOBUF_RUBY_VERSION + "-java.gem"],
    cmd = """
        set -eux
        mkdir tmp
        for src in $(SRCS); do
            cp --parents -L "$$src" tmp
        done
        mkdir -p "tmp/ruby/ext/google/protobuf_c/third_party/utf8_range"
        for utf in $(execpaths //third_party/utf8_range:utf8_range_srcs) $(execpath //third_party/utf8_range:LICENSE); do
            mv "tmp/$$utf" "tmp/ruby/ext/google/protobuf_c/third_party/utf8_range"
        done
        for wkt in $(execpaths :well_known_ruby_protos); do
            mv "tmp/$$wkt" "tmp/ruby/lib/google/protobuf/"
        done
        mv "tmp/$(execpath //ruby/lib/google:copy_jar)" "tmp/ruby/lib/google"
        cd tmp/ruby
        chmod -R 777 ./
        gem build google-protobuf.gemspec
        cd ../..
        mv tmp/ruby/google-protobuf-*.gem $@
    """,
    tags = ["manual"],
    target_compatible_with = select({
        "@rules_ruby//ruby/runtime:config_jruby": [],
        "//conditions:default": ["@platforms//:incompatible"],
    }),
)

genrule(
    name = "ruby_release",
    srcs = [
        "//third_party/utf8_range:utf8_range_srcs",
        "//third_party/utf8_range:LICENSE",
        "//ruby/ext/google/protobuf_c:dist_files",
        "//ruby/lib/google:dist_files",
        ":well_known_ruby_protos",
        "google-protobuf.gemspec",
    ],
    outs = ["google-protobuf-" + PROTOBUF_RUBY_VERSION + ".gem"],
    cmd = """
        set -eux
        mkdir tmp
        for src in $(SRCS); do
            cp --parents -L "$$src" "tmp"
        done
        mkdir -p "tmp/ruby/ext/google/protobuf_c/third_party/utf8_range"
        for utf in $(execpaths //third_party/utf8_range:utf8_range_srcs) $(execpath //third_party/utf8_range:LICENSE); do
            mv "tmp/$$utf" "tmp/ruby/ext/google/protobuf_c/third_party/utf8_range"
        done
        for wkt in $(execpaths :well_known_ruby_protos); do
            mv "tmp/$$wkt" "tmp/ruby/lib/google/protobuf/"
        done
        cd tmp/ruby
        chmod -R 777 ./
        gem build google-protobuf.gemspec
        cd ../..
        mv tmp/ruby/google-protobuf-*.gem $@
    """,
    tags = ["manual"],
    target_compatible_with = select({
        "@rules_ruby//ruby/runtime:config_ruby": [],
        "//conditions:default": ["@platforms//:incompatible"],
    }),
)

filegroup(
    name = "release",
    srcs = select({
        "@rules_ruby//ruby/runtime:config_jruby": [":jruby_release"],
        "//conditions:default": [":ruby_release"],
<<<<<<< HEAD
    })
)

=======
    }),
    tags = ["manual"],
)
>>>>>>> 2eb4d69e

################################################################################
# Tests
################################################################################

conformance_test(
    name = "conformance_test",
    failure_list = "//conformance:failure_list_ruby.txt",
    maximum_edition = "2023",
    target_compatible_with = select({
        ":ruby_native": [],
        "//conditions:default": ["@platforms//:incompatible"],
    }),
    testee = "//conformance:conformance_ruby",
)

conformance_test(
    name = "conformance_test_ffi",
    env = {
        "PROTOCOL_BUFFERS_RUBY_IMPLEMENTATION": "ffi",
    },
    failure_list = "//conformance:failure_list_ruby.txt",
    maximum_edition = "2023",
    target_compatible_with = select({
        ":ruby_ffi": [],
        "//conditions:default": ["@platforms//:incompatible"],
    }),
    testee = "//conformance:conformance_ruby",
)

conformance_test(
    name = "conformance_test_jruby",
    failure_list = "//conformance:failure_list_jruby.txt",
    maximum_edition = "2023",
    target_compatible_with = select({
        ":jruby_native": [],
        "//conditions:default": ["@platforms//:incompatible"],
    }),
    testee = "//conformance:conformance_ruby",
)

conformance_test(
    name = "conformance_test_jruby_ffi",
    env = {
        "PROTOCOL_BUFFERS_RUBY_IMPLEMENTATION": "ffi",
    },
    failure_list = "//conformance:failure_list_jruby_ffi.txt",
    maximum_edition = "2023",
    target_compatible_with = select({
        ":jruby_ffi": [],
        "//conditions:default": ["@platforms//:incompatible"],
    }),
    testee = "//conformance:conformance_ruby",
)

################################################################################
# Distribution files
################################################################################

pkg_files(
    name = "dist_files",
    srcs = [
        ".gitignore",
        "BUILD.bazel",
        "Gemfile",
        "README.md",
        "Rakefile",
        "//ruby/ext/google/protobuf_c:dist_files",
        "//ruby/lib/google:dist_files",
        "//ruby/src/main/java:dist_files",
        "//ruby/tests:dist_files",
    ],
    strip_prefix = strip_prefix.from_root(""),
    visibility = ["//pkg:__pkg__"],
)<|MERGE_RESOLUTION|>--- conflicted
+++ resolved
@@ -240,15 +240,9 @@
     srcs = select({
         "@rules_ruby//ruby/runtime:config_jruby": [":jruby_release"],
         "//conditions:default": [":ruby_release"],
-<<<<<<< HEAD
-    })
-)
-
-=======
     }),
     tags = ["manual"],
 )
->>>>>>> 2eb4d69e
 
 ################################################################################
 # Tests
