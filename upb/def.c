/*
 * Copyright (c) 2009-2021, Google LLC
 * All rights reserved.
 *
 * Redistribution and use in source and binary forms, with or without
 * modification, are permitted provided that the following conditions are met:
 *     * Redistributions of source code must retain the above copyright
 *       notice, this list of conditions and the following disclaimer.
 *     * Redistributions in binary form must reproduce the above copyright
 *       notice, this list of conditions and the following disclaimer in the
 *       documentation and/or other materials provided with the distribution.
 *     * Neither the name of Google LLC nor the
 *       names of its contributors may be used to endorse or promote products
 *       derived from this software without specific prior written permission.
 *
 * THIS SOFTWARE IS PROVIDED BY THE COPYRIGHT HOLDERS AND CONTRIBUTORS "AS IS"
 * AND ANY EXPRESS OR IMPLIED WARRANTIES, INCLUDING, BUT NOT LIMITED TO, THE
 * IMPLIED WARRANTIES OF MERCHANTABILITY AND FITNESS FOR A PARTICULAR PURPOSE
 * ARE DISCLAIMED. IN NO EVENT SHALL Google LLC BE LIABLE FOR ANY DIRECT,
 * INDIRECT, INCIDENTAL, SPECIAL, EXEMPLARY, OR CONSEQUENTIAL DAMAGES
 * (INCLUDING, BUT NOT LIMITED TO, PROCUREMENT OF SUBSTITUTE GOODS OR SERVICES;
 * LOSS OF USE, DATA, OR PROFITS; OR BUSINESS INTERRUPTION) HOWEVER CAUSED AND
 * ON ANY THEORY OF LIABILITY, WHETHER IN CONTRACT, STRICT LIABILITY, OR TORT
 * (INCLUDING NEGLIGENCE OR OTHERWISE) ARISING IN ANY WAY OUT OF THE USE OF THIS
 * SOFTWARE, EVEN IF ADVISED OF THE POSSIBILITY OF SUCH DAMAGE.
 */

#include "upb/def.h"

#include <ctype.h>
#include <errno.h>
#include <setjmp.h>
#include <stdlib.h>
#include <string.h>

#include "google/protobuf/descriptor.upb.h"
#include "upb/reflection.h"

/* Must be last. */
#include "upb/port_def.inc"

typedef struct {
  size_t len;
  char str[1]; /* Null-terminated string data follows. */
} str_t;

/* The upb core does not generally have a concept of default instances. However
 * for descriptor options we make an exception since the max size is known and
 * modest (<200 bytes). All types can share a default instance since it is
 * initialized to zeroes.
 *
 * We have to allocate an extra pointer for upb's internal metadata. */
static const char opt_default_buf[_UPB_MAXOPT_SIZE + sizeof(void*)] = {0};
static const char* opt_default = &opt_default_buf[sizeof(void*)];

struct upb_FieldDef {
  const google_protobuf_FieldOptions* opts;
  const upb_FileDef* file;
  const upb_MessageDef* msgdef;
  const char* full_name;
  const char* json_name;
  union {
    int64_t sint;
    uint64_t uint;
    double dbl;
    float flt;
    bool boolean;
    str_t* str;
  } defaultval;
  union {
    const upb_OneofDef* oneof;
    const upb_MessageDef* extension_scope;
  } scope;
  union {
    const upb_MessageDef* msgdef;
    const upb_EnumDef* enumdef;
    const google_protobuf_FieldDescriptorProto* unresolved;
  } sub;
  uint32_t number_;
  uint16_t index_;
  uint16_t layout_index; /* Index into msgdef->layout->fields or file->exts */
  bool has_default;
  bool is_extension_;
  bool packed_;
  bool proto3_optional_;
  bool has_json_name_;
  upb_FieldType type_;
  upb_Label label_;
#if UINTPTR_MAX == 0xffffffff
  uint32_t padding;  // Increase size to a multiple of 8.
#endif
};

struct upb_ExtensionRange {
  const google_protobuf_ExtensionRangeOptions* opts;
  int32_t start;
  int32_t end;
};

struct upb_MessageDef {
  const google_protobuf_MessageOptions* opts;
  const upb_MiniTable* layout;
  const upb_FileDef* file;
  const upb_MessageDef* containing_type;
  const char* full_name;

  /* Tables for looking up fields by number and name. */
  upb_inttable itof;
  upb_strtable ntof;

  /* All nested defs.
   * MEM: We could save some space here by putting nested defs in a contiguous
   * region and calculating counts from offsets or vice-versa. */
  const upb_FieldDef* fields;
  const upb_OneofDef* oneofs;
  const upb_ExtensionRange* ext_ranges;
  const upb_MessageDef* nested_msgs;
  const upb_EnumDef* nested_enums;
  const upb_FieldDef* nested_exts;
  int field_count;
  int real_oneof_count;
  int oneof_count;
  int ext_range_count;
  int nested_msg_count;
  int nested_enum_count;
  int nested_ext_count;
  bool in_message_set;
  upb_WellKnown well_known_type;
#if UINTPTR_MAX == 0xffffffff
  uint32_t padding;  // Increase size to a multiple of 8.
#endif
};

struct upb_EnumDef {
  const google_protobuf_EnumOptions* opts;
  const upb_MiniTable_Enum* layout;  // Only for proto2.
  const upb_FileDef* file;
  const upb_MessageDef* containing_type;  // Could be merged with "file".
  const char* full_name;
  upb_strtable ntoi;
  upb_inttable iton;
  const upb_EnumValueDef* values;
  int value_count;
  int32_t defaultval;
#if UINTPTR_MAX == 0xffffffff
  uint32_t padding;  // Increase size to a multiple of 8.
#endif
};

struct upb_EnumValueDef {
  const google_protobuf_EnumValueOptions* opts;
  const upb_EnumDef* parent;
  const char* full_name;
  int32_t number;
};

struct upb_OneofDef {
  const google_protobuf_OneofOptions* opts;
  const upb_MessageDef* parent;
  const char* full_name;
  int field_count;
  bool synthetic;
  const upb_FieldDef** fields;
  upb_strtable ntof;
  upb_inttable itof;
#if UINTPTR_MAX == 0xffffffff
  uint32_t padding;  // Increase size to a multiple of 8.
#endif
};

struct upb_FileDef {
  const google_protobuf_FileOptions* opts;
  const char* name;
  const char* package;

  const upb_FileDef** deps;
  const int32_t* public_deps;
  const int32_t* weak_deps;
  const upb_MessageDef* top_lvl_msgs;
  const upb_EnumDef* top_lvl_enums;
  const upb_FieldDef* top_lvl_exts;
  const upb_ServiceDef* services;
  const upb_MiniTable_Extension** ext_layouts;
  const upb_DefPool* symtab;

  int dep_count;
  int public_dep_count;
  int weak_dep_count;
  int top_lvl_msg_count;
  int top_lvl_enum_count;
  int top_lvl_ext_count;
  int service_count;
  int ext_count; /* All exts in the file. */
  upb_Syntax syntax;
};

struct upb_MethodDef {
  const google_protobuf_MethodOptions* opts;
  upb_ServiceDef* service;
  const char* full_name;
  const upb_MessageDef* input_type;
  const upb_MessageDef* output_type;
  int index;
  bool client_streaming;
  bool server_streaming;
};

struct upb_ServiceDef {
  const google_protobuf_ServiceOptions* opts;
  const upb_FileDef* file;
  const char* full_name;
  upb_MethodDef* methods;
  int method_count;
  int index;
};

struct upb_DefPool {
  upb_Arena* arena;
  upb_strtable syms;  /* full_name -> packed def ptr */
  upb_strtable files; /* file_name -> upb_FileDef* */
  upb_inttable exts;  /* upb_MiniTable_Extension* -> upb_FieldDef* */
  upb_ExtensionRegistry* extreg;
  size_t bytes_loaded;
};

/* Inside a symtab we store tagged pointers to specific def types. */
typedef enum {
  UPB_DEFTYPE_MASK = 7,

  /* Only inside symtab table. */
  UPB_DEFTYPE_EXT = 0,
  UPB_DEFTYPE_MSG = 1,
  UPB_DEFTYPE_ENUM = 2,
  UPB_DEFTYPE_ENUMVAL = 3,
  UPB_DEFTYPE_SERVICE = 4,

  /* Only inside message table. */
  UPB_DEFTYPE_FIELD = 0,
  UPB_DEFTYPE_ONEOF = 1,
  UPB_DEFTYPE_FIELD_JSONNAME = 2,

  /* Only inside file table. */
  UPB_DEFTYPE_FILE = 0,
  UPB_DEFTYPE_LAYOUT = 1
} upb_deftype_t;

#define FIELD_TYPE_UNSPECIFIED 0

static upb_deftype_t deftype(upb_value v) {
  uintptr_t num = (uintptr_t)upb_value_getconstptr(v);
  return num & UPB_DEFTYPE_MASK;
}

static const void* unpack_def(upb_value v, upb_deftype_t type) {
  uintptr_t num = (uintptr_t)upb_value_getconstptr(v);
  return (num & UPB_DEFTYPE_MASK) == type
             ? (const void*)(num & ~UPB_DEFTYPE_MASK)
             : NULL;
}

static upb_value pack_def(const void* ptr, upb_deftype_t type) {
  // Our 3-bit pointer tagging requires all pointers to be multiples of 8.
  // The arena will always yield 8-byte-aligned addresses, however we put
  // the defs into arrays.  For each element in the array to be 8-byte-aligned,
  // the sizes of each def type must also be a multiple of 8.
  //
  // If any of these asserts fail, we need to add or remove padding on 32-bit
  // machines (64-bit machines will have 8-byte alignment already due to
  // pointers, which all of these structs have).
  UPB_ASSERT((sizeof(upb_FieldDef) & UPB_DEFTYPE_MASK) == 0);
  UPB_ASSERT((sizeof(upb_MessageDef) & UPB_DEFTYPE_MASK) == 0);
  UPB_ASSERT((sizeof(upb_EnumDef) & UPB_DEFTYPE_MASK) == 0);
  UPB_ASSERT((sizeof(upb_EnumValueDef) & UPB_DEFTYPE_MASK) == 0);
  UPB_ASSERT((sizeof(upb_ServiceDef) & UPB_DEFTYPE_MASK) == 0);
  UPB_ASSERT((sizeof(upb_OneofDef) & UPB_DEFTYPE_MASK) == 0);
  uintptr_t num = (uintptr_t)ptr;
  UPB_ASSERT((num & UPB_DEFTYPE_MASK) == 0);
  num |= type;
  return upb_value_constptr((const void*)num);
}

/* isalpha() etc. from <ctype.h> are locale-dependent, which we don't want. */
static bool upb_isbetween(uint8_t c, uint8_t low, uint8_t high) {
  return c >= low && c <= high;
}

static char upb_ascii_lower(char ch) {
  // Per ASCII this will lower-case a letter.  If the result is a letter, the
  // input was definitely a letter.  If the output is not a letter, this may
  // have transformed the character unpredictably.
  return ch | 0x20;
}

static bool upb_isletter(char c) {
  char lower = upb_ascii_lower(c);
  return upb_isbetween(lower, 'a', 'z') || c == '_';
}

static bool upb_isalphanum(char c) {
  return upb_isletter(c) || upb_isbetween(c, '0', '9');
}

static const char* shortdefname(const char* fullname) {
  const char* p;

  if (fullname == NULL) {
    return NULL;
  } else if ((p = strrchr(fullname, '.')) == NULL) {
    /* No '.' in the name, return the full string. */
    return fullname;
  } else {
    /* Return one past the last '.'. */
    return p + 1;
  }
}

/* All submessage fields are lower than all other fields.
 * Secondly, fields are increasing in order. */
uint32_t field_rank(const upb_FieldDef* f) {
  uint32_t ret = upb_FieldDef_Number(f);
  const uint32_t high_bit = 1 << 30;
  UPB_ASSERT(ret < high_bit);
  if (!upb_FieldDef_IsSubMessage(f)) ret |= high_bit;
  return ret;
}

int cmp_fields(const void* p1, const void* p2) {
  const upb_FieldDef* f1 = *(upb_FieldDef* const*)p1;
  const upb_FieldDef* f2 = *(upb_FieldDef* const*)p2;
  return field_rank(f1) - field_rank(f2);
}

static void upb_Status_setoom(upb_Status* status) {
  upb_Status_SetErrorMessage(status, "out of memory");
}

static void assign_msg_wellknowntype(upb_MessageDef* m) {
  const char* name = upb_MessageDef_FullName(m);
  if (name == NULL) {
    m->well_known_type = kUpb_WellKnown_Unspecified;
    return;
  }
  if (!strcmp(name, "google.protobuf.Any")) {
    m->well_known_type = kUpb_WellKnown_Any;
  } else if (!strcmp(name, "google.protobuf.FieldMask")) {
    m->well_known_type = kUpb_WellKnown_FieldMask;
  } else if (!strcmp(name, "google.protobuf.Duration")) {
    m->well_known_type = kUpb_WellKnown_Duration;
  } else if (!strcmp(name, "google.protobuf.Timestamp")) {
    m->well_known_type = kUpb_WellKnown_Timestamp;
  } else if (!strcmp(name, "google.protobuf.DoubleValue")) {
    m->well_known_type = kUpb_WellKnown_DoubleValue;
  } else if (!strcmp(name, "google.protobuf.FloatValue")) {
    m->well_known_type = kUpb_WellKnown_FloatValue;
  } else if (!strcmp(name, "google.protobuf.Int64Value")) {
    m->well_known_type = kUpb_WellKnown_Int64Value;
  } else if (!strcmp(name, "google.protobuf.UInt64Value")) {
    m->well_known_type = kUpb_WellKnown_UInt64Value;
  } else if (!strcmp(name, "google.protobuf.Int32Value")) {
    m->well_known_type = kUpb_WellKnown_Int32Value;
  } else if (!strcmp(name, "google.protobuf.UInt32Value")) {
    m->well_known_type = kUpb_WellKnown_UInt32Value;
  } else if (!strcmp(name, "google.protobuf.BoolValue")) {
    m->well_known_type = kUpb_WellKnown_BoolValue;
  } else if (!strcmp(name, "google.protobuf.StringValue")) {
    m->well_known_type = kUpb_WellKnown_StringValue;
  } else if (!strcmp(name, "google.protobuf.BytesValue")) {
    m->well_known_type = kUpb_WellKnown_BytesValue;
  } else if (!strcmp(name, "google.protobuf.Value")) {
    m->well_known_type = kUpb_WellKnown_Value;
  } else if (!strcmp(name, "google.protobuf.ListValue")) {
    m->well_known_type = kUpb_WellKnown_ListValue;
  } else if (!strcmp(name, "google.protobuf.Struct")) {
    m->well_known_type = kUpb_WellKnown_Struct;
  } else {
    m->well_known_type = kUpb_WellKnown_Unspecified;
  }
}

/* upb_EnumDef ****************************************************************/

const google_protobuf_EnumOptions* upb_EnumDef_Options(const upb_EnumDef* e) {
  return e->opts;
}

bool upb_EnumDef_HasOptions(const upb_EnumDef* e) {
  return e->opts != (void*)opt_default;
}

const char* upb_EnumDef_FullName(const upb_EnumDef* e) { return e->full_name; }

const char* upb_EnumDef_Name(const upb_EnumDef* e) {
  return shortdefname(e->full_name);
}

const upb_FileDef* upb_EnumDef_File(const upb_EnumDef* e) { return e->file; }

const upb_MessageDef* upb_EnumDef_ContainingType(const upb_EnumDef* e) {
  return e->containing_type;
}

int32_t upb_EnumDef_Default(const upb_EnumDef* e) {
  UPB_ASSERT(upb_EnumDef_FindValueByNumber(e, e->defaultval));
  return e->defaultval;
}

int upb_EnumDef_ValueCount(const upb_EnumDef* e) { return e->value_count; }

const upb_EnumValueDef* upb_EnumDef_FindValueByNameWithSize(
    const upb_EnumDef* def, const char* name, size_t len) {
  upb_value v;
  return upb_strtable_lookup2(&def->ntoi, name, len, &v)
             ? upb_value_getconstptr(v)
             : NULL;
}

const upb_EnumValueDef* upb_EnumDef_FindValueByNumber(const upb_EnumDef* def,
                                                      int32_t num) {
  upb_value v;
  return upb_inttable_lookup(&def->iton, num, &v) ? upb_value_getconstptr(v)
                                                  : NULL;
}

bool upb_EnumDef_CheckNumber(const upb_EnumDef* e, int32_t num) {
  // We could use upb_EnumDef_FindValueByNumber(e, num) != NULL, but we expect
  // this to be faster (especially for small numbers).
  return upb_MiniTable_Enum_CheckValue(e->layout, num);
}

const upb_EnumValueDef* upb_EnumDef_Value(const upb_EnumDef* e, int i) {
  UPB_ASSERT(0 <= i && i < e->value_count);
  return &e->values[i];
}

/* upb_EnumValueDef ***********************************************************/

const google_protobuf_EnumValueOptions* upb_EnumValueDef_Options(
    const upb_EnumValueDef* e) {
  return e->opts;
}

bool upb_EnumValueDef_HasOptions(const upb_EnumValueDef* e) {
  return e->opts != (void*)opt_default;
}

const upb_EnumDef* upb_EnumValueDef_Enum(const upb_EnumValueDef* ev) {
  return ev->parent;
}

const char* upb_EnumValueDef_FullName(const upb_EnumValueDef* ev) {
  return ev->full_name;
}

const char* upb_EnumValueDef_Name(const upb_EnumValueDef* ev) {
  return shortdefname(ev->full_name);
}

int32_t upb_EnumValueDef_Number(const upb_EnumValueDef* ev) {
  return ev->number;
}

uint32_t upb_EnumValueDef_Index(const upb_EnumValueDef* ev) {
  // Compute index in our parent's array.
  return ev - ev->parent->values;
}

/* upb_ExtensionRange
 * ***************************************************************/

const google_protobuf_ExtensionRangeOptions* upb_ExtensionRange_Options(
    const upb_ExtensionRange* r) {
  return r->opts;
}

bool upb_ExtensionRange_HasOptions(const upb_ExtensionRange* r) {
  return r->opts != (void*)opt_default;
}

int32_t upb_ExtensionRange_Start(const upb_ExtensionRange* e) {
  return e->start;
}

int32_t upb_ExtensionRange_End(const upb_ExtensionRange* e) { return e->end; }

/* upb_FieldDef ***************************************************************/

const google_protobuf_FieldOptions* upb_FieldDef_Options(
    const upb_FieldDef* f) {
  return f->opts;
}

bool upb_FieldDef_HasOptions(const upb_FieldDef* f) {
  return f->opts != (void*)opt_default;
}

const char* upb_FieldDef_FullName(const upb_FieldDef* f) {
  return f->full_name;
}

upb_CType upb_FieldDef_CType(const upb_FieldDef* f) {
  switch (f->type_) {
    case kUpb_FieldType_Double:
      return kUpb_CType_Double;
    case kUpb_FieldType_Float:
      return kUpb_CType_Float;
    case kUpb_FieldType_Int64:
    case kUpb_FieldType_SInt64:
    case kUpb_FieldType_SFixed64:
      return kUpb_CType_Int64;
    case kUpb_FieldType_Int32:
    case kUpb_FieldType_SFixed32:
    case kUpb_FieldType_SInt32:
      return kUpb_CType_Int32;
    case kUpb_FieldType_UInt64:
    case kUpb_FieldType_Fixed64:
      return kUpb_CType_UInt64;
    case kUpb_FieldType_UInt32:
    case kUpb_FieldType_Fixed32:
      return kUpb_CType_UInt32;
    case kUpb_FieldType_Enum:
      return kUpb_CType_Enum;
    case kUpb_FieldType_Bool:
      return kUpb_CType_Bool;
    case kUpb_FieldType_String:
      return kUpb_CType_String;
    case kUpb_FieldType_Bytes:
      return kUpb_CType_Bytes;
    case kUpb_FieldType_Group:
    case kUpb_FieldType_Message:
      return kUpb_CType_Message;
  }
  UPB_UNREACHABLE();
}

upb_FieldType upb_FieldDef_Type(const upb_FieldDef* f) { return f->type_; }

uint32_t upb_FieldDef_Index(const upb_FieldDef* f) { return f->index_; }

upb_Label upb_FieldDef_Label(const upb_FieldDef* f) { return f->label_; }

uint32_t upb_FieldDef_Number(const upb_FieldDef* f) { return f->number_; }

bool upb_FieldDef_IsExtension(const upb_FieldDef* f) {
  return f->is_extension_;
}

bool upb_FieldDef_IsPacked(const upb_FieldDef* f) { return f->packed_; }

const char* upb_FieldDef_Name(const upb_FieldDef* f) {
  return shortdefname(f->full_name);
}

const char* upb_FieldDef_JsonName(const upb_FieldDef* f) {
  return f->json_name;
}

bool upb_FieldDef_HasJsonName(const upb_FieldDef* f) {
  return f->has_json_name_;
}

const upb_FileDef* upb_FieldDef_File(const upb_FieldDef* f) { return f->file; }

const upb_MessageDef* upb_FieldDef_ContainingType(const upb_FieldDef* f) {
  return f->msgdef;
}

const upb_MessageDef* upb_FieldDef_ExtensionScope(const upb_FieldDef* f) {
  return f->is_extension_ ? f->scope.extension_scope : NULL;
}

const upb_OneofDef* upb_FieldDef_ContainingOneof(const upb_FieldDef* f) {
  return f->is_extension_ ? NULL : f->scope.oneof;
}

const upb_OneofDef* upb_FieldDef_RealContainingOneof(const upb_FieldDef* f) {
  const upb_OneofDef* oneof = upb_FieldDef_ContainingOneof(f);
  if (!oneof || upb_OneofDef_IsSynthetic(oneof)) return NULL;
  return oneof;
}

upb_MessageValue upb_FieldDef_Default(const upb_FieldDef* f) {
  UPB_ASSERT(!upb_FieldDef_IsSubMessage(f));
  upb_MessageValue ret;

  switch (upb_FieldDef_CType(f)) {
    case kUpb_CType_Bool:
      return (upb_MessageValue){.bool_val = f->defaultval.boolean};
    case kUpb_CType_Int64:
      return (upb_MessageValue){.int64_val = f->defaultval.sint};
    case kUpb_CType_UInt64:
      return (upb_MessageValue){.uint64_val = f->defaultval.uint};
    case kUpb_CType_Enum:
    case kUpb_CType_Int32:
      return (upb_MessageValue){.int32_val = (int32_t)f->defaultval.sint};
    case kUpb_CType_UInt32:
      return (upb_MessageValue){.uint32_val = (uint32_t)f->defaultval.uint};
    case kUpb_CType_Float:
      return (upb_MessageValue){.float_val = f->defaultval.flt};
    case kUpb_CType_Double:
      return (upb_MessageValue){.double_val = f->defaultval.dbl};
    case kUpb_CType_String:
    case kUpb_CType_Bytes: {
      str_t* str = f->defaultval.str;
      if (str) {
        return (upb_MessageValue){
            .str_val = (upb_StringView){.data = str->str, .size = str->len}};
      } else {
        return (upb_MessageValue){
            .str_val = (upb_StringView){.data = NULL, .size = 0}};
      }
    }
    default:
      UPB_UNREACHABLE();
  }

  return ret;
}

const upb_MessageDef* upb_FieldDef_MessageSubDef(const upb_FieldDef* f) {
  return upb_FieldDef_CType(f) == kUpb_CType_Message ? f->sub.msgdef : NULL;
}

const upb_EnumDef* upb_FieldDef_EnumSubDef(const upb_FieldDef* f) {
  return upb_FieldDef_CType(f) == kUpb_CType_Enum ? f->sub.enumdef : NULL;
}

const upb_MiniTable_Field* upb_FieldDef_MiniTable(const upb_FieldDef* f) {
  UPB_ASSERT(!upb_FieldDef_IsExtension(f));
  return &f->msgdef->layout->fields[f->layout_index];
}

const upb_MiniTable_Extension* _upb_FieldDef_ExtensionMiniTable(
    const upb_FieldDef* f) {
  UPB_ASSERT(upb_FieldDef_IsExtension(f));
  return f->file->ext_layouts[f->layout_index];
}

bool _upb_FieldDef_IsProto3Optional(const upb_FieldDef* f) {
  return f->proto3_optional_;
}

bool upb_FieldDef_IsSubMessage(const upb_FieldDef* f) {
  return upb_FieldDef_CType(f) == kUpb_CType_Message;
}

bool upb_FieldDef_IsString(const upb_FieldDef* f) {
  return upb_FieldDef_CType(f) == kUpb_CType_String ||
         upb_FieldDef_CType(f) == kUpb_CType_Bytes;
}

bool upb_FieldDef_IsRepeated(const upb_FieldDef* f) {
  return upb_FieldDef_Label(f) == kUpb_Label_Repeated;
}

bool upb_FieldDef_IsPrimitive(const upb_FieldDef* f) {
  return !upb_FieldDef_IsString(f) && !upb_FieldDef_IsSubMessage(f);
}

bool upb_FieldDef_IsMap(const upb_FieldDef* f) {
  return upb_FieldDef_IsRepeated(f) && upb_FieldDef_IsSubMessage(f) &&
         upb_MessageDef_IsMapEntry(upb_FieldDef_MessageSubDef(f));
}

bool upb_FieldDef_HasDefault(const upb_FieldDef* f) { return f->has_default; }

bool upb_FieldDef_HasSubDef(const upb_FieldDef* f) {
  return upb_FieldDef_IsSubMessage(f) ||
         upb_FieldDef_CType(f) == kUpb_CType_Enum;
}

bool upb_FieldDef_HasPresence(const upb_FieldDef* f) {
  if (upb_FieldDef_IsRepeated(f)) return false;
  return upb_FieldDef_IsSubMessage(f) || upb_FieldDef_ContainingOneof(f) ||
         f->file->syntax == kUpb_Syntax_Proto2;
}

static bool between(int32_t x, int32_t low, int32_t high) {
  return x >= low && x <= high;
}

bool upb_FieldDef_checklabel(int32_t label) { return between(label, 1, 3); }
bool upb_FieldDef_checktype(int32_t type) { return between(type, 1, 11); }
bool upb_FieldDef_checkintfmt(int32_t fmt) { return between(fmt, 1, 3); }

bool upb_FieldDef_checkdescriptortype(int32_t type) {
  return between(type, 1, 18);
}

/* upb_MessageDef
 * *****************************************************************/

const google_protobuf_MessageOptions* upb_MessageDef_Options(
    const upb_MessageDef* m) {
  return m->opts;
}

bool upb_MessageDef_HasOptions(const upb_MessageDef* m) {
  return m->opts != (void*)opt_default;
}

const char* upb_MessageDef_FullName(const upb_MessageDef* m) {
  return m->full_name;
}

const upb_FileDef* upb_MessageDef_File(const upb_MessageDef* m) {
  return m->file;
}

const upb_MessageDef* upb_MessageDef_ContainingType(const upb_MessageDef* m) {
  return m->containing_type;
}

const char* upb_MessageDef_Name(const upb_MessageDef* m) {
  return shortdefname(m->full_name);
}

upb_Syntax upb_MessageDef_Syntax(const upb_MessageDef* m) {
  return m->file->syntax;
}

const upb_FieldDef* upb_MessageDef_FindFieldByNumber(const upb_MessageDef* m,
                                                     uint32_t i) {
  upb_value val;
  return upb_inttable_lookup(&m->itof, i, &val) ? upb_value_getconstptr(val)
                                                : NULL;
}

const upb_FieldDef* upb_MessageDef_FindFieldByNameWithSize(
    const upb_MessageDef* m, const char* name, size_t len) {
  upb_value val;

  if (!upb_strtable_lookup2(&m->ntof, name, len, &val)) {
    return NULL;
  }

  return unpack_def(val, UPB_DEFTYPE_FIELD);
}

const upb_OneofDef* upb_MessageDef_FindOneofByNameWithSize(
    const upb_MessageDef* m, const char* name, size_t len) {
  upb_value val;

  if (!upb_strtable_lookup2(&m->ntof, name, len, &val)) {
    return NULL;
  }

  return unpack_def(val, UPB_DEFTYPE_ONEOF);
}

bool upb_MessageDef_FindByNameWithSize(const upb_MessageDef* m,
                                       const char* name, size_t len,
                                       const upb_FieldDef** out_f,
                                       const upb_OneofDef** out_o) {
  upb_value val;

  if (!upb_strtable_lookup2(&m->ntof, name, len, &val)) {
    return false;
  }

  const upb_FieldDef* f = unpack_def(val, UPB_DEFTYPE_FIELD);
  const upb_OneofDef* o = unpack_def(val, UPB_DEFTYPE_ONEOF);
  if (out_f) *out_f = f;
  if (out_o) *out_o = o;
  return f || o; /* False if this was a JSON name. */
}

const upb_FieldDef* upb_MessageDef_FindByJsonNameWithSize(
    const upb_MessageDef* m, const char* name, size_t len) {
  upb_value val;
  const upb_FieldDef* f;

  if (!upb_strtable_lookup2(&m->ntof, name, len, &val)) {
    return NULL;
  }

  f = unpack_def(val, UPB_DEFTYPE_FIELD);
  if (!f) f = unpack_def(val, UPB_DEFTYPE_FIELD_JSONNAME);

  return f;
}

int upb_MessageDef_numfields(const upb_MessageDef* m) { return m->field_count; }

int upb_MessageDef_numoneofs(const upb_MessageDef* m) { return m->oneof_count; }

int upb_MessageDef_numrealoneofs(const upb_MessageDef* m) {
  return m->real_oneof_count;
}

int upb_MessageDef_ExtensionRangeCount(const upb_MessageDef* m) {
  return m->ext_range_count;
}

int upb_MessageDef_FieldCount(const upb_MessageDef* m) {
  return m->field_count;
}

int upb_MessageDef_OneofCount(const upb_MessageDef* m) {
  return m->oneof_count;
}

int upb_MessageDef_NestedMessageCount(const upb_MessageDef* m) {
  return m->nested_msg_count;
}

int upb_MessageDef_NestedEnumCount(const upb_MessageDef* m) {
  return m->nested_enum_count;
}

int upb_MessageDef_NestedExtensionCount(const upb_MessageDef* m) {
  return m->nested_ext_count;
}

int upb_MessageDef_realoneofcount(const upb_MessageDef* m) {
  return m->real_oneof_count;
}

const upb_MiniTable* upb_MessageDef_MiniTable(const upb_MessageDef* m) {
  return m->layout;
}

const upb_ExtensionRange* upb_MessageDef_ExtensionRange(const upb_MessageDef* m,
                                                        int i) {
  UPB_ASSERT(0 <= i && i < m->ext_range_count);
  return &m->ext_ranges[i];
}

const upb_FieldDef* upb_MessageDef_Field(const upb_MessageDef* m, int i) {
  UPB_ASSERT(0 <= i && i < m->field_count);
  return &m->fields[i];
}

const upb_OneofDef* upb_MessageDef_Oneof(const upb_MessageDef* m, int i) {
  UPB_ASSERT(0 <= i && i < m->oneof_count);
  return &m->oneofs[i];
}

const upb_MessageDef* upb_MessageDef_NestedMessage(const upb_MessageDef* m,
                                                   int i) {
  UPB_ASSERT(0 <= i && i < m->nested_msg_count);
  return &m->nested_msgs[i];
}

const upb_EnumDef* upb_MessageDef_NestedEnum(const upb_MessageDef* m, int i) {
  UPB_ASSERT(0 <= i && i < m->nested_enum_count);
  return &m->nested_enums[i];
}

const upb_FieldDef* upb_MessageDef_NestedExtension(const upb_MessageDef* m,
                                                   int i) {
  UPB_ASSERT(0 <= i && i < m->nested_ext_count);
  return &m->nested_exts[i];
}

upb_WellKnown upb_MessageDef_WellKnownType(const upb_MessageDef* m) {
  return m->well_known_type;
}

/* upb_OneofDef ***************************************************************/

const google_protobuf_OneofOptions* upb_OneofDef_Options(
    const upb_OneofDef* o) {
  return o->opts;
}

bool upb_OneofDef_HasOptions(const upb_OneofDef* o) {
  return o->opts != (void*)opt_default;
}

const char* upb_OneofDef_Name(const upb_OneofDef* o) {
  return shortdefname(o->full_name);
}

const upb_MessageDef* upb_OneofDef_ContainingType(const upb_OneofDef* o) {
  return o->parent;
}

int upb_OneofDef_FieldCount(const upb_OneofDef* o) { return o->field_count; }

const upb_FieldDef* upb_OneofDef_Field(const upb_OneofDef* o, int i) {
  UPB_ASSERT(i < o->field_count);
  return o->fields[i];
}

int upb_OneofDef_numfields(const upb_OneofDef* o) { return o->field_count; }

uint32_t upb_OneofDef_Index(const upb_OneofDef* o) {
  // Compute index in our parent's array.
  return o - o->parent->oneofs;
}

bool upb_OneofDef_IsSynthetic(const upb_OneofDef* o) { return o->synthetic; }

const upb_FieldDef* upb_OneofDef_LookupNameWithSize(const upb_OneofDef* o,
                                                    const char* name,
                                                    size_t length) {
  upb_value val;
  return upb_strtable_lookup2(&o->ntof, name, length, &val)
             ? upb_value_getptr(val)
             : NULL;
}

const upb_FieldDef* upb_OneofDef_LookupNumber(const upb_OneofDef* o,
                                              uint32_t num) {
  upb_value val;
  return upb_inttable_lookup(&o->itof, num, &val) ? upb_value_getptr(val)
                                                  : NULL;
}

/* upb_FileDef ****************************************************************/

const google_protobuf_FileOptions* upb_FileDef_Options(const upb_FileDef* f) {
  return f->opts;
}

bool upb_FileDef_HasOptions(const upb_FileDef* f) {
  return f->opts != (void*)opt_default;
}

const char* upb_FileDef_Name(const upb_FileDef* f) { return f->name; }

const char* upb_FileDef_Package(const upb_FileDef* f) { return f->package; }

upb_Syntax upb_FileDef_Syntax(const upb_FileDef* f) { return f->syntax; }

int upb_FileDef_TopLevelMessageCount(const upb_FileDef* f) {
  return f->top_lvl_msg_count;
}

int upb_FileDef_DependencyCount(const upb_FileDef* f) { return f->dep_count; }

int upb_FileDef_PublicDependencyCount(const upb_FileDef* f) {
  return f->public_dep_count;
}

int upb_FileDef_WeakDependencyCount(const upb_FileDef* f) {
  return f->weak_dep_count;
}

const int32_t* _upb_FileDef_PublicDependencyIndexes(const upb_FileDef* f) {
  return f->public_deps;
}

const int32_t* _upb_FileDef_WeakDependencyIndexes(const upb_FileDef* f) {
  return f->weak_deps;
}

int upb_FileDef_TopLevelEnumCount(const upb_FileDef* f) {
  return f->top_lvl_enum_count;
}

int upb_FileDef_TopLevelExtensionCount(const upb_FileDef* f) {
  return f->top_lvl_ext_count;
}

int upb_FileDef_ServiceCount(const upb_FileDef* f) { return f->service_count; }

const upb_FileDef* upb_FileDef_Dependency(const upb_FileDef* f, int i) {
  UPB_ASSERT(0 <= i && i < f->dep_count);
  return f->deps[i];
}

const upb_FileDef* upb_FileDef_PublicDependency(const upb_FileDef* f, int i) {
  UPB_ASSERT(0 <= i && i < f->public_dep_count);
  return f->deps[f->public_deps[i]];
}

const upb_FileDef* upb_FileDef_WeakDependency(const upb_FileDef* f, int i) {
  UPB_ASSERT(0 <= i && i < f->public_dep_count);
  return f->deps[f->weak_deps[i]];
}

const upb_MessageDef* upb_FileDef_TopLevelMessage(const upb_FileDef* f, int i) {
  UPB_ASSERT(0 <= i && i < f->top_lvl_msg_count);
  return &f->top_lvl_msgs[i];
}

const upb_EnumDef* upb_FileDef_TopLevelEnum(const upb_FileDef* f, int i) {
  UPB_ASSERT(0 <= i && i < f->top_lvl_enum_count);
  return &f->top_lvl_enums[i];
}

const upb_FieldDef* upb_FileDef_TopLevelExtension(const upb_FileDef* f, int i) {
  UPB_ASSERT(0 <= i && i < f->top_lvl_ext_count);
  return &f->top_lvl_exts[i];
}

const upb_ServiceDef* upb_FileDef_Service(const upb_FileDef* f, int i) {
  UPB_ASSERT(0 <= i && i < f->service_count);
  return &f->services[i];
}

const upb_DefPool* upb_FileDef_Pool(const upb_FileDef* f) { return f->symtab; }

/* upb_MethodDef **************************************************************/

const google_protobuf_MethodOptions* upb_MethodDef_Options(
    const upb_MethodDef* m) {
  return m->opts;
}

bool upb_MethodDef_HasOptions(const upb_MethodDef* m) {
  return m->opts != (void*)opt_default;
}

const char* upb_MethodDef_FullName(const upb_MethodDef* m) {
  return m->full_name;
}

int upb_MethodDef_Index(const upb_MethodDef* m) { return m->index; }

const char* upb_MethodDef_Name(const upb_MethodDef* m) {
  return shortdefname(m->full_name);
}

const upb_ServiceDef* upb_MethodDef_Service(const upb_MethodDef* m) {
  return m->service;
}

const upb_MessageDef* upb_MethodDef_InputType(const upb_MethodDef* m) {
  return m->input_type;
}

const upb_MessageDef* upb_MethodDef_OutputType(const upb_MethodDef* m) {
  return m->output_type;
}

bool upb_MethodDef_ClientStreaming(const upb_MethodDef* m) {
  return m->client_streaming;
}

bool upb_MethodDef_ServerStreaming(const upb_MethodDef* m) {
  return m->server_streaming;
}

/* upb_ServiceDef *************************************************************/

const google_protobuf_ServiceOptions* upb_ServiceDef_Options(
    const upb_ServiceDef* s) {
  return s->opts;
}

bool upb_ServiceDef_HasOptions(const upb_ServiceDef* s) {
  return s->opts != (void*)opt_default;
}

const char* upb_ServiceDef_FullName(const upb_ServiceDef* s) {
  return s->full_name;
}

const char* upb_ServiceDef_Name(const upb_ServiceDef* s) {
  return shortdefname(s->full_name);
}

int upb_ServiceDef_Index(const upb_ServiceDef* s) { return s->index; }

const upb_FileDef* upb_ServiceDef_File(const upb_ServiceDef* s) {
  return s->file;
}

int upb_ServiceDef_MethodCount(const upb_ServiceDef* s) {
  return s->method_count;
}

const upb_MethodDef* upb_ServiceDef_Method(const upb_ServiceDef* s, int i) {
  return i < 0 || i >= s->method_count ? NULL : &s->methods[i];
}

const upb_MethodDef* upb_ServiceDef_FindMethodByName(const upb_ServiceDef* s,
                                                     const char* name) {
  for (int i = 0; i < s->method_count; i++) {
    if (strcmp(name, upb_MethodDef_Name(&s->methods[i])) == 0) {
      return &s->methods[i];
    }
  }
  return NULL;
}

/* upb_DefPool ****************************************************************/

void upb_DefPool_Free(upb_DefPool* s) {
  upb_Arena_Free(s->arena);
  upb_gfree(s);
}

upb_DefPool* upb_DefPool_New(void) {
  upb_DefPool* s = upb_gmalloc(sizeof(*s));

  if (!s) {
    return NULL;
  }

  s->arena = upb_Arena_New();
  s->bytes_loaded = 0;

  if (!upb_strtable_init(&s->syms, 32, s->arena) ||
      !upb_strtable_init(&s->files, 4, s->arena) ||
      !upb_inttable_init(&s->exts, s->arena)) {
    goto err;
  }

  s->extreg = upb_ExtensionRegistry_New(s->arena);
  if (!s->extreg) goto err;
  return s;

err:
  upb_Arena_Free(s->arena);
  upb_gfree(s);
  return NULL;
}

static const void* symtab_lookup(const upb_DefPool* s, const char* sym,
                                 upb_deftype_t type) {
  upb_value v;
  return upb_strtable_lookup(&s->syms, sym, &v) ? unpack_def(v, type) : NULL;
}

static const void* symtab_lookup2(const upb_DefPool* s, const char* sym,
                                  size_t size, upb_deftype_t type) {
  upb_value v;
  return upb_strtable_lookup2(&s->syms, sym, size, &v) ? unpack_def(v, type)
                                                       : NULL;
}

const upb_MessageDef* upb_DefPool_FindMessageByName(const upb_DefPool* s,
                                                    const char* sym) {
  return symtab_lookup(s, sym, UPB_DEFTYPE_MSG);
}

const upb_MessageDef* upb_DefPool_FindMessageByNameWithSize(
    const upb_DefPool* s, const char* sym, size_t len) {
  return symtab_lookup2(s, sym, len, UPB_DEFTYPE_MSG);
}

const upb_EnumDef* upb_DefPool_FindEnumByName(const upb_DefPool* s,
                                              const char* sym) {
  return symtab_lookup(s, sym, UPB_DEFTYPE_ENUM);
}

const upb_EnumValueDef* upb_DefPool_FindEnumByNameval(const upb_DefPool* s,
                                                      const char* sym) {
  return symtab_lookup(s, sym, UPB_DEFTYPE_ENUMVAL);
}

const upb_FileDef* upb_DefPool_FindFileByName(const upb_DefPool* s,
                                              const char* name) {
  upb_value v;
  return upb_strtable_lookup(&s->files, name, &v)
             ? unpack_def(v, UPB_DEFTYPE_FILE)
             : NULL;
}

const upb_FileDef* upb_DefPool_FindFileByNameWithSize(const upb_DefPool* s,
                                                      const char* name,
                                                      size_t len) {
  upb_value v;
  return upb_strtable_lookup2(&s->files, name, len, &v)
             ? unpack_def(v, UPB_DEFTYPE_FILE)
             : NULL;
}

const upb_FieldDef* upb_DefPool_FindExtensionByNameWithSize(
    const upb_DefPool* s, const char* name, size_t size) {
  upb_value v;
  if (!upb_strtable_lookup2(&s->syms, name, size, &v)) return NULL;

  switch (deftype(v)) {
    case UPB_DEFTYPE_FIELD:
      return unpack_def(v, UPB_DEFTYPE_FIELD);
    case UPB_DEFTYPE_MSG: {
      const upb_MessageDef* m = unpack_def(v, UPB_DEFTYPE_MSG);
      return m->in_message_set ? &m->nested_exts[0] : NULL;
    }
    default:
      break;
  }

  return NULL;
}

const upb_FieldDef* upb_DefPool_FindExtensionByName(const upb_DefPool* s,
                                                    const char* sym) {
  return upb_DefPool_FindExtensionByNameWithSize(s, sym, strlen(sym));
}

const upb_ServiceDef* upb_DefPool_FindServiceByName(const upb_DefPool* s,
                                                    const char* name) {
  return symtab_lookup(s, name, UPB_DEFTYPE_SERVICE);
}

const upb_ServiceDef* upb_DefPool_FindServiceByNameWithSize(
    const upb_DefPool* s, const char* name, size_t size) {
  return symtab_lookup2(s, name, size, UPB_DEFTYPE_SERVICE);
}

const upb_FileDef* upb_DefPool_FindFileContainingSymbol(const upb_DefPool* s,
                                                        const char* name) {
  upb_value v;
  // TODO(haberman): non-extension fields and oneofs.
  if (upb_strtable_lookup(&s->syms, name, &v)) {
    switch (deftype(v)) {
      case UPB_DEFTYPE_EXT: {
        const upb_FieldDef* f = unpack_def(v, UPB_DEFTYPE_EXT);
        return upb_FieldDef_File(f);
      }
      case UPB_DEFTYPE_MSG: {
        const upb_MessageDef* m = unpack_def(v, UPB_DEFTYPE_MSG);
        return upb_MessageDef_File(m);
      }
      case UPB_DEFTYPE_ENUM: {
        const upb_EnumDef* e = unpack_def(v, UPB_DEFTYPE_ENUM);
        return upb_EnumDef_File(e);
      }
      case UPB_DEFTYPE_ENUMVAL: {
        const upb_EnumValueDef* ev = unpack_def(v, UPB_DEFTYPE_ENUMVAL);
        return upb_EnumDef_File(upb_EnumValueDef_Enum(ev));
      }
      case UPB_DEFTYPE_SERVICE: {
        const upb_ServiceDef* service = unpack_def(v, UPB_DEFTYPE_SERVICE);
        return upb_ServiceDef_File(service);
      }
      default:
        UPB_UNREACHABLE();
    }
  }

  const char* last_dot = strrchr(name, '.');
  if (last_dot) {
    const upb_MessageDef* parent =
        upb_DefPool_FindMessageByNameWithSize(s, name, last_dot - name);
    if (parent) {
      const char* shortname = last_dot + 1;
      if (upb_MessageDef_FindByNameWithSize(parent, shortname,
                                            strlen(shortname), NULL, NULL)) {
        return upb_MessageDef_File(parent);
      }
    }
  }

  return NULL;
}

/* Code to build defs from descriptor protos. *********************************/

/* There is a question of how much validation to do here.  It will be difficult
 * to perfectly match the amount of validation performed by proto2.  But since
 * this code is used to directly build defs from Ruby (for example) we do need
 * to validate important constraints like uniqueness of names and numbers. */

#define CHK_OOM(x)      \
  if (!(x)) {           \
    symtab_oomerr(ctx); \
  }

typedef struct {
  upb_DefPool* symtab;
  upb_FileDef* file;                /* File we are building. */
  upb_Arena* arena;                 /* Allocate defs here. */
  upb_Arena* tmp_arena;             /* For temporary allocations. */
  const upb_MiniTable_File* layout; /* NULL if we should build layouts. */
  int enum_count;                   /* Count of enums built so far. */
  int msg_count;                    /* Count of messages built so far. */
  int ext_count;                    /* Count of extensions built so far. */
  upb_Status* status;               /* Record errors here. */
  jmp_buf err;                      /* longjmp() on error. */
} symtab_addctx;

UPB_NORETURN UPB_NOINLINE UPB_PRINTF(2, 3) static void symtab_errf(
    symtab_addctx* ctx, const char* fmt, ...) {
  va_list argp;
  va_start(argp, fmt);
  upb_Status_VSetErrorFormat(ctx->status, fmt, argp);
  va_end(argp);
  UPB_LONGJMP(ctx->err, 1);
}

UPB_NORETURN UPB_NOINLINE static void symtab_oomerr(symtab_addctx* ctx) {
  upb_Status_setoom(ctx->status);
  UPB_LONGJMP(ctx->err, 1);
}

void* symtab_alloc(symtab_addctx* ctx, size_t bytes) {
  if (bytes == 0) return NULL;
  void* ret = upb_Arena_Malloc(ctx->arena, bytes);
  if (!ret) symtab_oomerr(ctx);
  return ret;
}

// We want to copy the options verbatim into the destination options proto.
// We use serialize+parse as our deep copy.
#define SET_OPTIONS(target, desc_type, options_type, proto)                   \
  if (google_protobuf_##desc_type##_has_options(proto)) {                     \
    size_t size;                                                              \
    char* pb = google_protobuf_##options_type##_serialize(                    \
        google_protobuf_##desc_type##_options(proto), ctx->tmp_arena, &size); \
    CHK_OOM(pb);                                                              \
    target = google_protobuf_##options_type##_parse(pb, size, ctx->arena);    \
    CHK_OOM(target);                                                          \
  } else {                                                                    \
    target = (const google_protobuf_##options_type*)opt_default;              \
  }

static void check_ident(symtab_addctx* ctx, upb_StringView name, bool full) {
  const char* str = name.data;
  size_t len = name.size;
  bool start = true;
  size_t i;
  for (i = 0; i < len; i++) {
    char c = str[i];
    if (c == '.') {
      if (start || !full) {
        symtab_errf(ctx, "invalid name: unexpected '.' (%.*s)", (int)len, str);
      }
      start = true;
    } else if (start) {
      if (!upb_isletter(c)) {
        symtab_errf(
            ctx,
            "invalid name: path components must start with a letter (%.*s)",
            (int)len, str);
      }
      start = false;
    } else {
      if (!upb_isalphanum(c)) {
        symtab_errf(ctx, "invalid name: non-alphanumeric character (%.*s)",
                    (int)len, str);
      }
    }
  }
  if (start) {
    symtab_errf(ctx, "invalid name: empty part (%.*s)", (int)len, str);
  }
}

static size_t div_round_up(size_t n, size_t d) { return (n + d - 1) / d; }

static size_t upb_MessageValue_sizeof(upb_CType type) {
  switch (type) {
    case kUpb_CType_Double:
    case kUpb_CType_Int64:
    case kUpb_CType_UInt64:
      return 8;
    case kUpb_CType_Enum:
    case kUpb_CType_Int32:
    case kUpb_CType_UInt32:
    case kUpb_CType_Float:
      return 4;
    case kUpb_CType_Bool:
      return 1;
    case kUpb_CType_Message:
      return sizeof(void*);
    case kUpb_CType_Bytes:
    case kUpb_CType_String:
      return sizeof(upb_StringView);
  }
  UPB_UNREACHABLE();
}

static uint8_t upb_msg_fielddefsize(const upb_FieldDef* f) {
  if (upb_MessageDef_IsMapEntry(upb_FieldDef_ContainingType(f))) {
    upb_MapEntry ent;
    UPB_ASSERT(sizeof(ent.k) == sizeof(ent.v));
    return sizeof(ent.k);
  } else if (upb_FieldDef_IsRepeated(f)) {
    return sizeof(void*);
  } else {
    return upb_MessageValue_sizeof(upb_FieldDef_CType(f));
  }
}

static uint32_t upb_MiniTable_place(symtab_addctx* ctx, upb_MiniTable* l,
                                    size_t size, const upb_MessageDef* m) {
  size_t ofs = UPB_ALIGN_UP(l->size, size);
  size_t next = ofs + size;

  if (next > UINT16_MAX) {
    symtab_errf(ctx, "size of message %s exceeded max size of %zu bytes",
                upb_MessageDef_FullName(m), (size_t)UINT16_MAX);
  }

  l->size = next;
  return ofs;
}

static int field_number_cmp(const void* p1, const void* p2) {
  const upb_MiniTable_Field* f1 = p1;
  const upb_MiniTable_Field* f2 = p2;
  return f1->number - f2->number;
}

static void assign_layout_indices(const upb_MessageDef* m, upb_MiniTable* l,
                                  upb_MiniTable_Field* fields) {
  int i;
  int n = upb_MessageDef_numfields(m);
  int dense_below = 0;
  for (i = 0; i < n; i++) {
    upb_FieldDef* f =
        (upb_FieldDef*)upb_MessageDef_FindFieldByNumber(m, fields[i].number);
    UPB_ASSERT(f);
    f->layout_index = i;
    if (i < UINT8_MAX && fields[i].number == i + 1 &&
        (i == 0 || fields[i - 1].number == i)) {
      dense_below = i + 1;
    }
  }
  l->dense_below = dense_below;
}

static uint8_t map_descriptortype(const upb_FieldDef* f) {
  uint8_t type = upb_FieldDef_Type(f);
  /* See TableDescriptorType() in upbc/generator.cc for details and
   * rationale of these exceptions. */
  if (type == kUpb_FieldType_String && f->file->syntax == kUpb_Syntax_Proto2) {
    return kUpb_FieldType_Bytes;
  } else if (type == kUpb_FieldType_Enum &&
             f->sub.enumdef->file->syntax == kUpb_Syntax_Proto3) {
    return kUpb_FieldType_Int32;
  }
  return type;
}

static void fill_fieldlayout(upb_MiniTable_Field* field,
                             const upb_FieldDef* f) {
  field->number = upb_FieldDef_Number(f);
  field->descriptortype = map_descriptortype(f);

  if (upb_FieldDef_IsMap(f)) {
    field->mode =
        kUpb_FieldMode_Map | (kUpb_FieldRep_Pointer << kUpb_FieldRep_Shift);
  } else if (upb_FieldDef_IsRepeated(f)) {
    field->mode =
        kUpb_FieldMode_Array | (kUpb_FieldRep_Pointer << kUpb_FieldRep_Shift);
  } else {
    /* Maps descriptor type -> elem_size_lg2.  */
    static const uint8_t sizes[] = {
<<<<<<< HEAD
        -1,                      /* invalid descriptor type */
=======
        -1,                       /* invalid descriptor type */
>>>>>>> 7c4d12e8
        kUpb_FieldRep_8Byte,      /* DOUBLE */
        kUpb_FieldRep_4Byte,      /* FLOAT */
        kUpb_FieldRep_8Byte,      /* INT64 */
        kUpb_FieldRep_8Byte,      /* UINT64 */
        kUpb_FieldRep_4Byte,      /* INT32 */
        kUpb_FieldRep_8Byte,      /* FIXED64 */
        kUpb_FieldRep_4Byte,      /* FIXED32 */
        kUpb_FieldRep_1Byte,      /* BOOL */
        kUpb_FieldRep_StringView, /* STRING */
        kUpb_FieldRep_Pointer,    /* GROUP */
        kUpb_FieldRep_Pointer,    /* MESSAGE */
        kUpb_FieldRep_StringView, /* BYTES */
        kUpb_FieldRep_4Byte,      /* UINT32 */
        kUpb_FieldRep_4Byte,      /* ENUM */
        kUpb_FieldRep_4Byte,      /* SFIXED32 */
        kUpb_FieldRep_8Byte,      /* SFIXED64 */
        kUpb_FieldRep_4Byte,      /* SINT32 */
        kUpb_FieldRep_8Byte,      /* SINT64 */
    };
    field->mode = kUpb_FieldMode_Scalar |
                  (sizes[field->descriptortype] << kUpb_FieldRep_Shift);
  }

  if (upb_FieldDef_IsPacked(f)) {
    field->mode |= kUpb_LabelFlags_IsPacked;
  }

  if (upb_FieldDef_IsExtension(f)) {
    field->mode |= kUpb_LabelFlags_IsExtension;
  }
}

/* This function is the dynamic equivalent of message_layout.{cc,h} in upbc.
 * It computes a dynamic layout for all of the fields in |m|. */
static void make_layout(symtab_addctx* ctx, const upb_MessageDef* m) {
  upb_MiniTable* l = (upb_MiniTable*)m->layout;
  size_t field_count = upb_MessageDef_numfields(m);
  size_t sublayout_count = 0;
  upb_MiniTable_Sub* subs;
  upb_MiniTable_Field* fields;

  memset(l, 0, sizeof(*l) + sizeof(_upb_FastTable_Entry));

  /* Count sub-messages. */
  for (size_t i = 0; i < field_count; i++) {
    const upb_FieldDef* f = &m->fields[i];
    if (upb_FieldDef_IsSubMessage(f)) {
      sublayout_count++;
    }
    if (upb_FieldDef_CType(f) == kUpb_CType_Enum &&
        f->sub.enumdef->file->syntax == kUpb_Syntax_Proto2) {
      sublayout_count++;
    }
  }

  fields = symtab_alloc(ctx, field_count * sizeof(*fields));
  subs = symtab_alloc(ctx, sublayout_count * sizeof(*subs));

  l->field_count = upb_MessageDef_numfields(m);
  l->fields = fields;
  l->subs = subs;
  l->table_mask = 0;
  l->required_count = 0;

  if (upb_MessageDef_ExtensionRangeCount(m) > 0) {
    if (google_protobuf_MessageOptions_message_set_wire_format(m->opts)) {
      l->ext = kUpb_ExtMode_IsMessageSet;
    } else {
      l->ext = kUpb_ExtMode_Extendable;
    }
  } else {
    l->ext = kUpb_ExtMode_NonExtendable;
  }

  /* TODO(haberman): initialize fast tables so that reflection-based parsing
   * can get the same speeds as linked-in types. */
  l->fasttable[0].field_parser = &fastdecode_generic;
  l->fasttable[0].field_data = 0;

  if (upb_MessageDef_IsMapEntry(m)) {
    /* TODO(haberman): refactor this method so this special case is more
     * elegant. */
    const upb_FieldDef* key = upb_MessageDef_FindFieldByNumber(m, 1);
    const upb_FieldDef* val = upb_MessageDef_FindFieldByNumber(m, 2);
    fields[0].number = 1;
    fields[1].number = 2;
    fields[0].mode = kUpb_FieldMode_Scalar;
    fields[1].mode = kUpb_FieldMode_Scalar;
    fields[0].presence = 0;
    fields[1].presence = 0;
    fields[0].descriptortype = map_descriptortype(key);
    fields[1].descriptortype = map_descriptortype(val);
    fields[0].offset = 0;
    fields[1].offset = sizeof(upb_StringView);
    fields[1].submsg_index = 0;

    if (upb_FieldDef_CType(val) == kUpb_CType_Message) {
      subs[0].submsg = upb_FieldDef_MessageSubDef(val)->layout;
    }

    upb_FieldDef* fielddefs = (upb_FieldDef*)&m->fields[0];
    UPB_ASSERT(fielddefs[0].number_ == 1);
    UPB_ASSERT(fielddefs[1].number_ == 2);
    fielddefs[0].layout_index = 0;
    fielddefs[1].layout_index = 1;

    l->field_count = 2;
    l->size = 2 * sizeof(upb_StringView);
    l->size = UPB_ALIGN_UP(l->size, 8);
    l->dense_below = 2;
    return;
  }

  /* Allocate data offsets in three stages:
   *
   * 1. hasbits.
   * 2. regular fields.
   * 3. oneof fields.
   *
   * OPT: There is a lot of room for optimization here to minimize the size.
   */

  /* Assign hasbits for required fields first. */
  size_t hasbit = 0;

  for (int i = 0; i < m->field_count; i++) {
    const upb_FieldDef* f = &m->fields[i];
    upb_MiniTable_Field* field = &fields[upb_FieldDef_Index(f)];
    if (upb_FieldDef_Label(f) == kUpb_Label_Required) {
      field->presence = ++hasbit;
      if (hasbit >= 63) {
        symtab_errf(ctx, "Message with >=63 required fields: %s",
                    upb_MessageDef_FullName(m));
      }
      l->required_count++;
    }
  }

  /* Allocate hasbits and set basic field attributes. */
  sublayout_count = 0;
  for (int i = 0; i < m->field_count; i++) {
    const upb_FieldDef* f = &m->fields[i];
    upb_MiniTable_Field* field = &fields[upb_FieldDef_Index(f)];

    fill_fieldlayout(field, f);

    if (upb_FieldDef_IsSubMessage(f)) {
      field->submsg_index = sublayout_count++;
      subs[field->submsg_index].submsg = upb_FieldDef_MessageSubDef(f)->layout;
    } else if (upb_FieldDef_CType(f) == kUpb_CType_Enum &&
               f->sub.enumdef->file->syntax == kUpb_Syntax_Proto2) {
      field->submsg_index = sublayout_count++;
      subs[field->submsg_index].subenum = upb_FieldDef_EnumSubDef(f)->layout;
      UPB_ASSERT(subs[field->submsg_index].subenum);
    }

    if (upb_FieldDef_Label(f) == kUpb_Label_Required) {
      /* Hasbit was already assigned. */
    } else if (upb_FieldDef_HasPresence(f) &&
               !upb_FieldDef_RealContainingOneof(f)) {
      /* We don't use hasbit 0, so that 0 can indicate "no presence" in the
       * table. This wastes one hasbit, but we don't worry about it for now. */
      field->presence = ++hasbit;
    } else {
      field->presence = 0;
    }
  }

  /* Account for space used by hasbits. */
  l->size = hasbit ? div_round_up(hasbit + 1, 8) : 0;

  /* Allocate non-oneof fields. */
  for (int i = 0; i < m->field_count; i++) {
    const upb_FieldDef* f = &m->fields[i];
    size_t field_size = upb_msg_fielddefsize(f);
    size_t index = upb_FieldDef_Index(f);

    if (upb_FieldDef_RealContainingOneof(f)) {
      /* Oneofs are handled separately below. */
      continue;
    }

    fields[index].offset = upb_MiniTable_place(ctx, l, field_size, m);
  }

  /* Allocate oneof fields.  Each oneof field consists of a uint32 for the case
   * and space for the actual data. */
  for (int i = 0; i < m->oneof_count; i++) {
    const upb_OneofDef* o = &m->oneofs[i];
    size_t case_size = sizeof(uint32_t); /* Could potentially optimize this. */
    size_t field_size = 0;
    uint32_t case_offset;
    uint32_t data_offset;

    if (upb_OneofDef_IsSynthetic(o)) continue;

    if (o->field_count == 0) {
      symtab_errf(ctx, "Oneof must have at least one field (%s)", o->full_name);
    }

    /* Calculate field size: the max of all field sizes. */
    for (int j = 0; j < o->field_count; j++) {
      const upb_FieldDef* f = o->fields[j];
      field_size = UPB_MAX(field_size, upb_msg_fielddefsize(f));
    }

    /* Align and allocate case offset. */
    case_offset = upb_MiniTable_place(ctx, l, case_size, m);
    data_offset = upb_MiniTable_place(ctx, l, field_size, m);

    for (int i = 0; i < o->field_count; i++) {
      const upb_FieldDef* f = o->fields[i];
      fields[upb_FieldDef_Index(f)].offset = data_offset;
      fields[upb_FieldDef_Index(f)].presence = ~case_offset;
    }
  }

  /* Size of the entire structure should be a multiple of its greatest
   * alignment.  TODO: track overall alignment for real? */
  l->size = UPB_ALIGN_UP(l->size, 8);

  /* Sort fields by number. */
  if (fields) {
    qsort(fields, upb_MessageDef_numfields(m), sizeof(*fields),
          field_number_cmp);
  }
  assign_layout_indices(m, l, fields);
}

static char* strviewdup(symtab_addctx* ctx, upb_StringView view) {
  char* ret = upb_strdup2(view.data, view.size, ctx->arena);
  CHK_OOM(ret);
  return ret;
}

static bool streql2(const char* a, size_t n, const char* b) {
  return n == strlen(b) && memcmp(a, b, n) == 0;
}

static bool streql_view(upb_StringView view, const char* b) {
  return streql2(view.data, view.size, b);
}

static const char* makefullname(symtab_addctx* ctx, const char* prefix,
                                upb_StringView name) {
  if (prefix) {
    /* ret = prefix + '.' + name; */
    size_t n = strlen(prefix);
    char* ret = symtab_alloc(ctx, n + name.size + 2);
    strcpy(ret, prefix);
    ret[n] = '.';
    memcpy(&ret[n + 1], name.data, name.size);
    ret[n + 1 + name.size] = '\0';
    return ret;
  } else {
    return strviewdup(ctx, name);
  }
}

static void finalize_oneofs(symtab_addctx* ctx, upb_MessageDef* m) {
  int i;
  int synthetic_count = 0;
  upb_OneofDef* mutable_oneofs = (upb_OneofDef*)m->oneofs;

  for (i = 0; i < m->oneof_count; i++) {
    upb_OneofDef* o = &mutable_oneofs[i];

    if (o->synthetic && o->field_count != 1) {
      symtab_errf(ctx, "Synthetic oneofs must have one field, not %d: %s",
                  o->field_count, upb_OneofDef_Name(o));
    }

    if (o->synthetic) {
      synthetic_count++;
    } else if (synthetic_count != 0) {
      symtab_errf(ctx, "Synthetic oneofs must be after all other oneofs: %s",
                  upb_OneofDef_Name(o));
    }

    o->fields = symtab_alloc(ctx, sizeof(upb_FieldDef*) * o->field_count);
    o->field_count = 0;
  }

  for (i = 0; i < m->field_count; i++) {
    const upb_FieldDef* f = &m->fields[i];
    upb_OneofDef* o = (upb_OneofDef*)upb_FieldDef_ContainingOneof(f);
    if (o) {
      o->fields[o->field_count++] = f;
    }
  }

  m->real_oneof_count = m->oneof_count - synthetic_count;
}

size_t getjsonname(const char* name, char* buf, size_t len) {
  size_t src, dst = 0;
  bool ucase_next = false;

#define WRITE(byte)      \
  ++dst;                 \
  if (dst < len)         \
    buf[dst - 1] = byte; \
  else if (dst == len)   \
  buf[dst - 1] = '\0'

  if (!name) {
    WRITE('\0');
    return 0;
  }

  /* Implement the transformation as described in the spec:
   *   1. upper case all letters after an underscore.
   *   2. remove all underscores.
   */
  for (src = 0; name[src]; src++) {
    if (name[src] == '_') {
      ucase_next = true;
      continue;
    }

    if (ucase_next) {
      WRITE(toupper(name[src]));
      ucase_next = false;
    } else {
      WRITE(name[src]);
    }
  }

  WRITE('\0');
  return dst;

#undef WRITE
}

static char* makejsonname(symtab_addctx* ctx, const char* name) {
  size_t size = getjsonname(name, NULL, 0);
  char* json_name = symtab_alloc(ctx, size);
  getjsonname(name, json_name, size);
  return json_name;
}

/* Adds a symbol |v| to the symtab, which must be a def pointer previously
 * packed with pack_def().  The def's pointer to upb_FileDef* must be set before
 * adding, so we know which entries to remove if building this file fails. */
static void symtab_add(symtab_addctx* ctx, const char* name, upb_value v) {
  // TODO: table should support an operation "tryinsert" to avoid the double
  // lookup.
  if (upb_strtable_lookup(&ctx->symtab->syms, name, NULL)) {
    symtab_errf(ctx, "duplicate symbol '%s'", name);
  }
  size_t len = strlen(name);
  CHK_OOM(upb_strtable_insert(&ctx->symtab->syms, name, len, v,
                              ctx->symtab->arena));
}

static bool remove_component(char* base, size_t* len) {
  if (*len == 0) return false;

  for (size_t i = *len - 1; i > 0; i--) {
    if (base[i] == '.') {
      *len = i;
      return true;
    }
  }

  *len = 0;
  return true;
}

/* Given a symbol and the base symbol inside which it is defined, find the
 * symbol's definition in t. */
static const void* symtab_resolveany(symtab_addctx* ctx,
                                     const char* from_name_dbg,
                                     const char* base, upb_StringView sym,
                                     upb_deftype_t* type) {
  const upb_strtable* t = &ctx->symtab->syms;
  if (sym.size == 0) goto notfound;
  upb_value v;
  if (sym.data[0] == '.') {
    /* Symbols starting with '.' are absolute, so we do a single lookup.
     * Slice to omit the leading '.' */
    if (!upb_strtable_lookup2(t, sym.data + 1, sym.size - 1, &v)) {
      goto notfound;
    }
  } else {
    /* Remove components from base until we find an entry or run out. */
    size_t baselen = base ? strlen(base) : 0;
    char* tmp = malloc(sym.size + baselen + 1);
    while (1) {
      char* p = tmp;
      if (baselen) {
        memcpy(p, base, baselen);
        p[baselen] = '.';
        p += baselen + 1;
      }
      memcpy(p, sym.data, sym.size);
      p += sym.size;
      if (upb_strtable_lookup2(t, tmp, p - tmp, &v)) {
        break;
      }
      if (!remove_component(tmp, &baselen)) {
        free(tmp);
        goto notfound;
      }
    }
    free(tmp);
  }

  *type = deftype(v);
  return unpack_def(v, *type);

notfound:
  symtab_errf(ctx, "couldn't resolve name '" UPB_STRINGVIEW_FORMAT "'",
              UPB_STRINGVIEW_ARGS(sym));
}

static const void* symtab_resolve(symtab_addctx* ctx, const char* from_name_dbg,
                                  const char* base, upb_StringView sym,
                                  upb_deftype_t type) {
  upb_deftype_t found_type;
  const void* ret =
      symtab_resolveany(ctx, from_name_dbg, base, sym, &found_type);
  if (ret && found_type != type) {
    symtab_errf(ctx,
                "type mismatch when resolving %s: couldn't find "
                "name " UPB_STRINGVIEW_FORMAT " with type=%d",
                from_name_dbg, UPB_STRINGVIEW_ARGS(sym), (int)type);
  }
  return ret;
}

static void create_oneofdef(
    symtab_addctx* ctx, upb_MessageDef* m,
    const google_protobuf_OneofDescriptorProto* oneof_proto,
    const upb_OneofDef* _o) {
  upb_OneofDef* o = (upb_OneofDef*)_o;
  upb_StringView name = google_protobuf_OneofDescriptorProto_name(oneof_proto);
  upb_value v;

  o->parent = m;
  o->full_name = makefullname(ctx, m->full_name, name);
  o->field_count = 0;
  o->synthetic = false;

  SET_OPTIONS(o->opts, OneofDescriptorProto, OneofOptions, oneof_proto);

  upb_value existing_v;
  if (upb_strtable_lookup2(&m->ntof, name.data, name.size, &existing_v)) {
    symtab_errf(ctx, "duplicate oneof name (%s)", o->full_name);
  }

  v = pack_def(o, UPB_DEFTYPE_ONEOF);
  CHK_OOM(upb_strtable_insert(&m->ntof, name.data, name.size, v, ctx->arena));

  CHK_OOM(upb_inttable_init(&o->itof, ctx->arena));
  CHK_OOM(upb_strtable_init(&o->ntof, 4, ctx->arena));
}

static str_t* newstr(symtab_addctx* ctx, const char* data, size_t len) {
  str_t* ret = symtab_alloc(ctx, sizeof(*ret) + len);
  CHK_OOM(ret);
  ret->len = len;
  if (len) memcpy(ret->str, data, len);
  ret->str[len] = '\0';
  return ret;
}

static bool upb_DefPool_TryGetChar(const char** src, const char* end,
                                   char* ch) {
  if (*src == end) return false;
  *ch = **src;
  *src += 1;
  return true;
}

static char upb_DefPool_TryGetHexDigit(symtab_addctx* ctx,
                                       const upb_FieldDef* f, const char** src,
                                       const char* end) {
  char ch;
  if (!upb_DefPool_TryGetChar(src, end, &ch)) return -1;
  if ('0' <= ch && ch <= '9') {
    return ch - '0';
  }
  ch = upb_ascii_lower(ch);
  if ('a' <= ch && ch <= 'f') {
    return ch - 'a' + 0xa;
  }
  *src -= 1;  // Char wasn't actually a hex digit.
  return -1;
}

static char upb_DefPool_ParseHexEscape(symtab_addctx* ctx,
                                       const upb_FieldDef* f, const char** src,
                                       const char* end) {
  char hex_digit = upb_DefPool_TryGetHexDigit(ctx, f, src, end);
  if (hex_digit < 0) {
    symtab_errf(ctx,
                "\\x cannot be followed by non-hex digit in field '%s' default",
                upb_FieldDef_FullName(f));
    return 0;
  }
  unsigned int ret = hex_digit;
  while ((hex_digit = upb_DefPool_TryGetHexDigit(ctx, f, src, end)) >= 0) {
    ret = (ret << 4) | hex_digit;
  }
  if (ret > 0xff) {
    symtab_errf(ctx, "Value of hex escape in field %s exceeds 8 bits",
                upb_FieldDef_FullName(f));
    return 0;
  }
  return ret;
}

char upb_DefPool_TryGetOctalDigit(const char** src, const char* end) {
  char ch;
  if (!upb_DefPool_TryGetChar(src, end, &ch)) return -1;
  if ('0' <= ch && ch <= '7') {
    return ch - '0';
  }
  *src -= 1;  // Char wasn't actually an octal digit.
  return -1;
}

static char upb_DefPool_ParseOctalEscape(symtab_addctx* ctx,
                                         const upb_FieldDef* f,
                                         const char** src, const char* end) {
  char ch = 0;
  for (int i = 0; i < 3; i++) {
    char digit;
    if ((digit = upb_DefPool_TryGetOctalDigit(src, end)) >= 0) {
      ch = (ch << 3) | digit;
    }
  }
  return ch;
}

static char upb_DefPool_ParseEscape(symtab_addctx* ctx, const upb_FieldDef* f,
                                    const char** src, const char* end) {
  char ch;
  if (!upb_DefPool_TryGetChar(src, end, &ch)) {
    symtab_errf(ctx, "unterminated escape sequence in field %s",
                upb_FieldDef_FullName(f));
    return 0;
  }
  switch (ch) {
    case 'a':
      return '\a';
    case 'b':
      return '\b';
    case 'f':
      return '\f';
    case 'n':
      return '\n';
    case 'r':
      return '\r';
    case 't':
      return '\t';
    case 'v':
      return '\v';
    case '\\':
      return '\\';
    case '\'':
      return '\'';
    case '\"':
      return '\"';
    case '?':
      return '\?';
    case 'x':
    case 'X':
      return upb_DefPool_ParseHexEscape(ctx, f, src, end);
    case '0':
    case '1':
    case '2':
    case '3':
    case '4':
    case '5':
    case '6':
    case '7':
      *src -= 1;
      return upb_DefPool_ParseOctalEscape(ctx, f, src, end);
  }
  symtab_errf(ctx, "Unknown escape sequence: \\%c", ch);
}

static str_t* unescape(symtab_addctx* ctx, const upb_FieldDef* f,
                       const char* data, size_t len) {
  // Size here is an upper bound; escape sequences could ultimately shrink it.
  str_t* ret = symtab_alloc(ctx, sizeof(*ret) + len);
  char* dst = &ret->str[0];
  const char* src = data;
  const char* end = data + len;

  while (src < end) {
    if (*src == '\\') {
      src++;
      *dst++ = upb_DefPool_ParseEscape(ctx, f, &src, end);
    } else {
      *dst++ = *src++;
    }
  }

  ret->len = dst - &ret->str[0];
  return ret;
}

static void parse_default(symtab_addctx* ctx, const char* str, size_t len,
                          upb_FieldDef* f) {
  char* end;
  char nullz[64];
  errno = 0;

  switch (upb_FieldDef_CType(f)) {
    case kUpb_CType_Int32:
    case kUpb_CType_Int64:
    case kUpb_CType_UInt32:
    case kUpb_CType_UInt64:
    case kUpb_CType_Double:
    case kUpb_CType_Float:
      /* Standard C number parsing functions expect null-terminated strings. */
      if (len >= sizeof(nullz) - 1) {
        symtab_errf(ctx, "Default too long: %.*s", (int)len, str);
      }
      memcpy(nullz, str, len);
      nullz[len] = '\0';
      str = nullz;
      break;
    default:
      break;
  }

  switch (upb_FieldDef_CType(f)) {
    case kUpb_CType_Int32: {
      long val = strtol(str, &end, 0);
      if (val > INT32_MAX || val < INT32_MIN || errno == ERANGE || *end) {
        goto invalid;
      }
      f->defaultval.sint = val;
      break;
    }
    case kUpb_CType_Enum: {
      const upb_EnumDef* e = f->sub.enumdef;
      const upb_EnumValueDef* ev =
          upb_EnumDef_FindValueByNameWithSize(e, str, len);
      if (!ev) {
        goto invalid;
      }
      f->defaultval.sint = ev->number;
      break;
    }
    case kUpb_CType_Int64: {
      long long val = strtoll(str, &end, 0);
      if (val > INT64_MAX || val < INT64_MIN || errno == ERANGE || *end) {
        goto invalid;
      }
      f->defaultval.sint = val;
      break;
    }
    case kUpb_CType_UInt32: {
      unsigned long val = strtoul(str, &end, 0);
      if (val > UINT32_MAX || errno == ERANGE || *end) {
        goto invalid;
      }
      f->defaultval.uint = val;
      break;
    }
    case kUpb_CType_UInt64: {
      unsigned long long val = strtoull(str, &end, 0);
      if (val > UINT64_MAX || errno == ERANGE || *end) {
        goto invalid;
      }
      f->defaultval.uint = val;
      break;
    }
    case kUpb_CType_Double: {
      double val = strtod(str, &end);
      if (errno == ERANGE || *end) {
        goto invalid;
      }
      f->defaultval.dbl = val;
      break;
    }
    case kUpb_CType_Float: {
      float val = strtof(str, &end);
      if (errno == ERANGE || *end) {
        goto invalid;
      }
      f->defaultval.flt = val;
      break;
    }
    case kUpb_CType_Bool: {
      if (streql2(str, len, "false")) {
        f->defaultval.boolean = false;
      } else if (streql2(str, len, "true")) {
        f->defaultval.boolean = true;
      } else {
        goto invalid;
      }
      break;
    }
    case kUpb_CType_String:
      f->defaultval.str = newstr(ctx, str, len);
      break;
    case kUpb_CType_Bytes:
      f->defaultval.str = unescape(ctx, f, str, len);
      break;
    case kUpb_CType_Message:
      /* Should not have a default value. */
      symtab_errf(ctx, "Message should not have a default (%s)",
                  upb_FieldDef_FullName(f));
  }

  return;

invalid:
  symtab_errf(ctx, "Invalid default '%.*s' for field %s of type %d", (int)len,
              str, upb_FieldDef_FullName(f), (int)upb_FieldDef_Type(f));
}

static void set_default_default(symtab_addctx* ctx, upb_FieldDef* f) {
  switch (upb_FieldDef_CType(f)) {
    case kUpb_CType_Int32:
    case kUpb_CType_Int64:
      f->defaultval.sint = 0;
      break;
    case kUpb_CType_UInt64:
    case kUpb_CType_UInt32:
      f->defaultval.uint = 0;
      break;
    case kUpb_CType_Double:
    case kUpb_CType_Float:
      f->defaultval.dbl = 0;
      break;
    case kUpb_CType_String:
    case kUpb_CType_Bytes:
      f->defaultval.str = newstr(ctx, NULL, 0);
      break;
    case kUpb_CType_Bool:
      f->defaultval.boolean = false;
      break;
    case kUpb_CType_Enum:
      f->defaultval.sint = f->sub.enumdef->values[0].number;
    case kUpb_CType_Message:
      break;
  }
}

static void create_fielddef(
    symtab_addctx* ctx, const char* prefix, upb_MessageDef* m,
    const google_protobuf_FieldDescriptorProto* field_proto,
    const upb_FieldDef* _f, bool is_extension) {
  upb_FieldDef* f = (upb_FieldDef*)_f;
  upb_StringView name;
  const char* full_name;
  const char* json_name;
  const char* shortname;
  int32_t field_number;

  f->file = ctx->file; /* Must happen prior to symtab_add(). */

  if (!google_protobuf_FieldDescriptorProto_has_name(field_proto)) {
    symtab_errf(ctx, "field has no name");
  }

  name = google_protobuf_FieldDescriptorProto_name(field_proto);
  check_ident(ctx, name, false);
  full_name = makefullname(ctx, prefix, name);
  shortname = shortdefname(full_name);

  if (google_protobuf_FieldDescriptorProto_has_json_name(field_proto)) {
    json_name = strviewdup(
        ctx, google_protobuf_FieldDescriptorProto_json_name(field_proto));
    f->has_json_name_ = true;
  } else {
    json_name = makejsonname(ctx, shortname);
    f->has_json_name_ = false;
  }

  field_number = google_protobuf_FieldDescriptorProto_number(field_proto);

  f->full_name = full_name;
  f->json_name = json_name;
  f->label_ = (int)google_protobuf_FieldDescriptorProto_label(field_proto);
  f->number_ = field_number;
  f->scope.oneof = NULL;
  f->proto3_optional_ =
      google_protobuf_FieldDescriptorProto_proto3_optional(field_proto);

  bool has_type = google_protobuf_FieldDescriptorProto_has_type(field_proto);
  bool has_type_name =
      google_protobuf_FieldDescriptorProto_has_type_name(field_proto);

  f->type_ = (int)google_protobuf_FieldDescriptorProto_type(field_proto);

  if (has_type) {
    switch (f->type_) {
      case kUpb_FieldType_Message:
      case kUpb_FieldType_Group:
      case kUpb_FieldType_Enum:
        if (!has_type_name) {
          symtab_errf(ctx, "field of type %d requires type name (%s)",
                      (int)f->type_, full_name);
        }
        break;
      default:
        if (has_type_name) {
          symtab_errf(ctx, "invalid type for field with type_name set (%s, %d)",
                      full_name, (int)f->type_);
        }
    }
  } else if (has_type_name) {
    f->type_ =
        FIELD_TYPE_UNSPECIFIED;  // We'll fill this in in resolve_fielddef().
  }

  if (!is_extension) {
    /* direct message field. */
    upb_value v, field_v, json_v, existing_v;
    size_t json_size;

    if (field_number <= 0 || field_number > kUpb_MaxFieldNumber) {
      symtab_errf(ctx, "invalid field number (%u)", field_number);
    }

    f->index_ = f - m->fields;
    f->msgdef = m;
    f->is_extension_ = false;

    field_v = pack_def(f, UPB_DEFTYPE_FIELD);
    json_v = pack_def(f, UPB_DEFTYPE_FIELD_JSONNAME);
    v = upb_value_constptr(f);
    json_size = strlen(json_name);

    if (upb_strtable_lookup(&m->ntof, shortname, &existing_v)) {
      symtab_errf(ctx, "duplicate field name (%s)", shortname);
    }

    CHK_OOM(upb_strtable_insert(&m->ntof, name.data, name.size, field_v,
                                ctx->arena));

    if (strcmp(shortname, json_name) != 0) {
      if (upb_strtable_lookup(&m->ntof, json_name, &v)) {
        symtab_errf(ctx, "duplicate json_name (%s)", json_name);
      } else {
        CHK_OOM(upb_strtable_insert(&m->ntof, json_name, json_size, json_v,
                                    ctx->arena));
      }
    }

    if (upb_inttable_lookup(&m->itof, field_number, NULL)) {
      symtab_errf(ctx, "duplicate field number (%u)", field_number);
    }

    CHK_OOM(upb_inttable_insert(&m->itof, field_number, v, ctx->arena));

    if (ctx->layout) {
      const upb_MiniTable_Field* fields = m->layout->fields;
      int count = m->layout->field_count;
      bool found = false;
      for (int i = 0; i < count; i++) {
        if (fields[i].number == field_number) {
          f->layout_index = i;
          found = true;
          break;
        }
      }
      UPB_ASSERT(found);
    }
  } else {
    /* extension field. */
    f->is_extension_ = true;
    f->scope.extension_scope = m;
    symtab_add(ctx, full_name, pack_def(f, UPB_DEFTYPE_EXT));
    f->layout_index = ctx->ext_count++;
    if (ctx->layout) {
      UPB_ASSERT(ctx->file->ext_layouts[f->layout_index]->field.number ==
                 field_number);
    }
  }

  if (f->type_ < kUpb_FieldType_Double || f->type_ > kUpb_FieldType_SInt64) {
    symtab_errf(ctx, "invalid type for field %s (%d)", f->full_name, f->type_);
  }

  if (f->label_ < kUpb_Label_Optional || f->label_ > kUpb_Label_Repeated) {
    symtab_errf(ctx, "invalid label for field %s (%d)", f->full_name,
                f->label_);
  }

  /* We can't resolve the subdef or (in the case of extensions) the containing
   * message yet, because it may not have been defined yet.  We stash a pointer
   * to the field_proto until later when we can properly resolve it. */
  f->sub.unresolved = field_proto;

  if (f->label_ == kUpb_Label_Required &&
      f->file->syntax == kUpb_Syntax_Proto3) {
    symtab_errf(ctx, "proto3 fields cannot be required (%s)", f->full_name);
  }

  if (google_protobuf_FieldDescriptorProto_has_oneof_index(field_proto)) {
    int oneof_index =
        google_protobuf_FieldDescriptorProto_oneof_index(field_proto);
    upb_OneofDef* oneof;
    upb_value v = upb_value_constptr(f);

    if (upb_FieldDef_Label(f) != kUpb_Label_Optional) {
      symtab_errf(ctx, "fields in oneof must have OPTIONAL label (%s)",
                  f->full_name);
    }

    if (!m) {
      symtab_errf(ctx, "oneof_index provided for extension field (%s)",
                  f->full_name);
    }

    if (oneof_index >= m->oneof_count) {
      symtab_errf(ctx, "oneof_index out of range (%s)", f->full_name);
    }

    oneof = (upb_OneofDef*)&m->oneofs[oneof_index];
    f->scope.oneof = oneof;

    oneof->field_count++;
    if (f->proto3_optional_) {
      oneof->synthetic = true;
    }
    CHK_OOM(upb_inttable_insert(&oneof->itof, f->number_, v, ctx->arena));
    CHK_OOM(
        upb_strtable_insert(&oneof->ntof, name.data, name.size, v, ctx->arena));
  } else {
    if (f->proto3_optional_) {
      symtab_errf(ctx, "field with proto3_optional was not in a oneof (%s)",
                  f->full_name);
    }
  }

  SET_OPTIONS(f->opts, FieldDescriptorProto, FieldOptions, field_proto);

  if (google_protobuf_FieldOptions_has_packed(f->opts)) {
    f->packed_ = google_protobuf_FieldOptions_packed(f->opts);
  } else {
    /* Repeated fields default to packed for proto3 only. */
    f->packed_ = upb_FieldDef_IsPrimitive(f) &&
                 f->label_ == kUpb_Label_Repeated &&
                 f->file->syntax == kUpb_Syntax_Proto3;
  }
}

static void create_service(
    symtab_addctx* ctx, const google_protobuf_ServiceDescriptorProto* svc_proto,
    const upb_ServiceDef* _s) {
  upb_ServiceDef* s = (upb_ServiceDef*)_s;
  upb_StringView name;
  const google_protobuf_MethodDescriptorProto* const* methods;
  size_t i, n;

  s->file = ctx->file; /* Must happen prior to symtab_add. */

  name = google_protobuf_ServiceDescriptorProto_name(svc_proto);
  check_ident(ctx, name, false);
  s->full_name = makefullname(ctx, ctx->file->package, name);
  symtab_add(ctx, s->full_name, pack_def(s, UPB_DEFTYPE_SERVICE));

  methods = google_protobuf_ServiceDescriptorProto_method(svc_proto, &n);

  s->method_count = n;
  s->methods = symtab_alloc(ctx, sizeof(*s->methods) * n);

  SET_OPTIONS(s->opts, ServiceDescriptorProto, ServiceOptions, svc_proto);

  for (i = 0; i < n; i++) {
    const google_protobuf_MethodDescriptorProto* method_proto = methods[i];
    upb_MethodDef* m = (upb_MethodDef*)&s->methods[i];
    upb_StringView name =
        google_protobuf_MethodDescriptorProto_name(method_proto);

    m->service = s;
    m->full_name = makefullname(ctx, s->full_name, name);
    m->index = i;
    m->client_streaming =
        google_protobuf_MethodDescriptorProto_client_streaming(method_proto);
    m->server_streaming =
        google_protobuf_MethodDescriptorProto_server_streaming(method_proto);
    m->input_type = symtab_resolve(
        ctx, m->full_name, m->full_name,
        google_protobuf_MethodDescriptorProto_input_type(method_proto),
        UPB_DEFTYPE_MSG);
    m->output_type = symtab_resolve(
        ctx, m->full_name, m->full_name,
        google_protobuf_MethodDescriptorProto_output_type(method_proto),
        UPB_DEFTYPE_MSG);

    SET_OPTIONS(m->opts, MethodDescriptorProto, MethodOptions, method_proto);
  }
}

static int count_bits_debug(uint64_t x) {
  // For assertions only, speed does not matter.
  int n = 0;
  while (x) {
    if (x & 1) n++;
    x >>= 1;
  }
  return n;
}

static int compare_int32(const void* a_ptr, const void* b_ptr) {
  int32_t a = *(int32_t*)a_ptr;
  int32_t b = *(int32_t*)b_ptr;
  return a < b ? -1 : (a == b ? 0 : 1);
}

upb_MiniTable_Enum* create_enumlayout(symtab_addctx* ctx,
                                      const upb_EnumDef* e) {
  int n = 0;
  uint64_t mask = 0;

  for (int i = 0; i < e->value_count; i++) {
    uint32_t val = (uint32_t)e->values[i].number;
    if (val < 64) {
      mask |= 1ULL << val;
    } else {
      n++;
    }
  }

  int32_t* values = symtab_alloc(ctx, sizeof(*values) * n);

  if (n) {
    int32_t* p = values;

    // Add values outside the bitmask range to the list, as described in the
    // comments for upb_MiniTable_Enum.
    for (int i = 0; i < e->value_count; i++) {
      int32_t val = e->values[i].number;
      if ((uint32_t)val >= 64) {
        *p++ = val;
      }
    }
    UPB_ASSERT(p == values + n);
  }

  // Enums can have duplicate values; we must sort+uniq them.
  if (values) qsort(values, n, sizeof(*values), &compare_int32);

  int dst = 0;
  for (int i = 0; i < n; dst++) {
    int32_t val = values[i];
    while (i < n && values[i] == val) i++;  // Skip duplicates.
    values[dst] = val;
  }
  n = dst;

  UPB_ASSERT(upb_inttable_count(&e->iton) == n + count_bits_debug(mask));

  upb_MiniTable_Enum* layout = symtab_alloc(ctx, sizeof(*layout));
  layout->value_count = n;
  layout->mask = mask;
  layout->values = values;

  return layout;
}

static void create_enumvaldef(
    symtab_addctx* ctx, const char* prefix,
    const google_protobuf_EnumValueDescriptorProto* val_proto, upb_EnumDef* e,
    int i) {
  upb_EnumValueDef* val = (upb_EnumValueDef*)&e->values[i];
  upb_StringView name =
      google_protobuf_EnumValueDescriptorProto_name(val_proto);
  upb_value v = upb_value_constptr(val);

  val->parent = e; /* Must happen prior to symtab_add(). */
  val->full_name = makefullname(ctx, prefix, name);
  val->number = google_protobuf_EnumValueDescriptorProto_number(val_proto);
  symtab_add(ctx, val->full_name, pack_def(val, UPB_DEFTYPE_ENUMVAL));

  SET_OPTIONS(val->opts, EnumValueDescriptorProto, EnumValueOptions, val_proto);

  if (i == 0 && e->file->syntax == kUpb_Syntax_Proto3 && val->number != 0) {
    symtab_errf(ctx, "for proto3, the first enum value must be zero (%s)",
                e->full_name);
  }

  CHK_OOM(upb_strtable_insert(&e->ntoi, name.data, name.size, v, ctx->arena));

  // Multiple enumerators can have the same number, first one wins.
  if (!upb_inttable_lookup(&e->iton, val->number, NULL)) {
    CHK_OOM(upb_inttable_insert(&e->iton, val->number, v, ctx->arena));
  }
}

static void create_enumdef(
    symtab_addctx* ctx, const char* prefix,
    const google_protobuf_EnumDescriptorProto* enum_proto,
    const upb_MessageDef* containing_type, const upb_EnumDef* _e) {
  upb_EnumDef* e = (upb_EnumDef*)_e;
  ;
  const google_protobuf_EnumValueDescriptorProto* const* values;
  upb_StringView name;
  size_t i, n;

  e->file = ctx->file; /* Must happen prior to symtab_add() */
  e->containing_type = containing_type;

  name = google_protobuf_EnumDescriptorProto_name(enum_proto);
  check_ident(ctx, name, false);

  e->full_name = makefullname(ctx, prefix, name);
  symtab_add(ctx, e->full_name, pack_def(e, UPB_DEFTYPE_ENUM));

  values = google_protobuf_EnumDescriptorProto_value(enum_proto, &n);
  CHK_OOM(upb_strtable_init(&e->ntoi, n, ctx->arena));
  CHK_OOM(upb_inttable_init(&e->iton, ctx->arena));

  e->defaultval = 0;
  e->value_count = n;
  e->values = symtab_alloc(ctx, sizeof(*e->values) * n);

  if (n == 0) {
    symtab_errf(ctx, "enums must contain at least one value (%s)",
                e->full_name);
  }

  SET_OPTIONS(e->opts, EnumDescriptorProto, EnumOptions, enum_proto);

  for (i = 0; i < n; i++) {
    create_enumvaldef(ctx, prefix, values[i], e, i);
  }

  upb_inttable_compact(&e->iton, ctx->arena);

  if (e->file->syntax == kUpb_Syntax_Proto2) {
    if (ctx->layout) {
      UPB_ASSERT(ctx->enum_count < ctx->layout->enum_count);
      e->layout = ctx->layout->enums[ctx->enum_count++];
      UPB_ASSERT(upb_inttable_count(&e->iton) ==
                 e->layout->value_count + count_bits_debug(e->layout->mask));
    } else {
      e->layout = create_enumlayout(ctx, e);
    }
  } else {
    e->layout = NULL;
  }
}

static void msgdef_create_nested(
    symtab_addctx* ctx, const google_protobuf_DescriptorProto* msg_proto,
    upb_MessageDef* m);

static void create_msgdef(symtab_addctx* ctx, const char* prefix,
                          const google_protobuf_DescriptorProto* msg_proto,
                          const upb_MessageDef* containing_type,
                          const upb_MessageDef* _m) {
  upb_MessageDef* m = (upb_MessageDef*)_m;
  const google_protobuf_OneofDescriptorProto* const* oneofs;
  const google_protobuf_FieldDescriptorProto* const* fields;
  const google_protobuf_DescriptorProto_ExtensionRange* const* ext_ranges;
  size_t i, n_oneof, n_field, n_ext_range;
  upb_StringView name;

  m->file = ctx->file; /* Must happen prior to symtab_add(). */
  m->containing_type = containing_type;

  name = google_protobuf_DescriptorProto_name(msg_proto);
  check_ident(ctx, name, false);

  m->full_name = makefullname(ctx, prefix, name);
  symtab_add(ctx, m->full_name, pack_def(m, UPB_DEFTYPE_MSG));

  oneofs = google_protobuf_DescriptorProto_oneof_decl(msg_proto, &n_oneof);
  fields = google_protobuf_DescriptorProto_field(msg_proto, &n_field);
  ext_ranges =
      google_protobuf_DescriptorProto_extension_range(msg_proto, &n_ext_range);

  CHK_OOM(upb_inttable_init(&m->itof, ctx->arena));
  CHK_OOM(upb_strtable_init(&m->ntof, n_oneof + n_field, ctx->arena));

  if (ctx->layout) {
    /* create_fielddef() below depends on this being set. */
    UPB_ASSERT(ctx->msg_count < ctx->layout->msg_count);
    m->layout = ctx->layout->msgs[ctx->msg_count++];
    UPB_ASSERT(n_field == m->layout->field_count);
  } else {
    /* Allocate now (to allow cross-linking), populate later. */
    m->layout =
        symtab_alloc(ctx, sizeof(*m->layout) + sizeof(_upb_FastTable_Entry));
  }

  SET_OPTIONS(m->opts, DescriptorProto, MessageOptions, msg_proto);

  m->oneof_count = n_oneof;
  m->oneofs = symtab_alloc(ctx, sizeof(*m->oneofs) * n_oneof);
  for (i = 0; i < n_oneof; i++) {
    create_oneofdef(ctx, m, oneofs[i], &m->oneofs[i]);
  }

  m->field_count = n_field;
  m->fields = symtab_alloc(ctx, sizeof(*m->fields) * n_field);
  for (i = 0; i < n_field; i++) {
    create_fielddef(ctx, m->full_name, m, fields[i], &m->fields[i],
                    /* is_extension= */ false);
  }

  m->ext_range_count = n_ext_range;
  m->ext_ranges = symtab_alloc(ctx, sizeof(*m->ext_ranges) * n_ext_range);
  for (i = 0; i < n_ext_range; i++) {
    const google_protobuf_DescriptorProto_ExtensionRange* r = ext_ranges[i];
    upb_ExtensionRange* r_def = (upb_ExtensionRange*)&m->ext_ranges[i];
    int32_t start = google_protobuf_DescriptorProto_ExtensionRange_start(r);
    int32_t end = google_protobuf_DescriptorProto_ExtensionRange_end(r);
    int32_t max =
        google_protobuf_MessageOptions_message_set_wire_format(m->opts)
            ? INT32_MAX
            : kUpb_MaxFieldNumber + 1;

    // A full validation would also check that each range is disjoint, and that
    // none of the fields overlap with the extension ranges, but we are just
    // sanity checking here.
    if (start < 1 || end <= start || end > max) {
      symtab_errf(ctx, "Extension range (%d, %d) is invalid, message=%s\n",
                  (int)start, (int)end, m->full_name);
    }

    r_def->start = start;
    r_def->end = end;
    SET_OPTIONS(r_def->opts, DescriptorProto_ExtensionRange,
                ExtensionRangeOptions, r);
  }

  finalize_oneofs(ctx, m);
  assign_msg_wellknowntype(m);
  upb_inttable_compact(&m->itof, ctx->arena);
  msgdef_create_nested(ctx, msg_proto, m);
}

static void msgdef_create_nested(
    symtab_addctx* ctx, const google_protobuf_DescriptorProto* msg_proto,
    upb_MessageDef* m) {
  size_t n;

  const google_protobuf_EnumDescriptorProto* const* enums =
      google_protobuf_DescriptorProto_enum_type(msg_proto, &n);
  m->nested_enum_count = n;
  m->nested_enums = symtab_alloc(ctx, sizeof(*m->nested_enums) * n);
  for (size_t i = 0; i < n; i++) {
    m->nested_enum_count = i + 1;
    create_enumdef(ctx, m->full_name, enums[i], m, &m->nested_enums[i]);
  }

  const google_protobuf_FieldDescriptorProto* const* exts =
      google_protobuf_DescriptorProto_extension(msg_proto, &n);
  m->nested_ext_count = n;
  m->nested_exts = symtab_alloc(ctx, sizeof(*m->nested_exts) * n);
  for (size_t i = 0; i < n; i++) {
    create_fielddef(ctx, m->full_name, m, exts[i], &m->nested_exts[i],
                    /* is_extension= */ true);
    ((upb_FieldDef*)&m->nested_exts[i])->index_ = i;
  }

  const google_protobuf_DescriptorProto* const* msgs =
      google_protobuf_DescriptorProto_nested_type(msg_proto, &n);
  m->nested_msg_count = n;
  m->nested_msgs = symtab_alloc(ctx, sizeof(*m->nested_msgs) * n);
  for (size_t i = 0; i < n; i++) {
    create_msgdef(ctx, m->full_name, msgs[i], m, &m->nested_msgs[i]);
  }
}

static void resolve_subdef(symtab_addctx* ctx, const char* prefix,
                           upb_FieldDef* f) {
  const google_protobuf_FieldDescriptorProto* field_proto = f->sub.unresolved;
  upb_StringView name =
      google_protobuf_FieldDescriptorProto_type_name(field_proto);
  bool has_name =
      google_protobuf_FieldDescriptorProto_has_type_name(field_proto);
  switch ((int)f->type_) {
    case FIELD_TYPE_UNSPECIFIED: {
      // Type was not specified and must be inferred.
      UPB_ASSERT(has_name);
      upb_deftype_t type;
      const void* def =
          symtab_resolveany(ctx, f->full_name, prefix, name, &type);
      switch (type) {
        case UPB_DEFTYPE_ENUM:
          f->sub.enumdef = def;
          f->type_ = kUpb_FieldType_Enum;
          break;
        case UPB_DEFTYPE_MSG:
          f->sub.msgdef = def;
          f->type_ = kUpb_FieldType_Message;  // It appears there is no way of
                                              // this being a group.
          break;
        default:
          symtab_errf(ctx, "Couldn't resolve type name for field %s",
                      f->full_name);
      }
    }
    case kUpb_FieldType_Message:
    case kUpb_FieldType_Group:
      UPB_ASSERT(has_name);
      f->sub.msgdef =
          symtab_resolve(ctx, f->full_name, prefix, name, UPB_DEFTYPE_MSG);
      break;
    case kUpb_FieldType_Enum:
      UPB_ASSERT(has_name);
      f->sub.enumdef =
          symtab_resolve(ctx, f->full_name, prefix, name, UPB_DEFTYPE_ENUM);
      break;
    default:
      // No resolution necessary.
      break;
  }
}

static void resolve_extension(
    symtab_addctx* ctx, const char* prefix, upb_FieldDef* f,
    const google_protobuf_FieldDescriptorProto* field_proto) {
  if (!google_protobuf_FieldDescriptorProto_has_extendee(field_proto)) {
    symtab_errf(ctx, "extension for field '%s' had no extendee", f->full_name);
  }

  upb_StringView name =
      google_protobuf_FieldDescriptorProto_extendee(field_proto);
  const upb_MessageDef* m =
      symtab_resolve(ctx, f->full_name, prefix, name, UPB_DEFTYPE_MSG);
  f->msgdef = m;

  bool found = false;

  for (int i = 0, n = m->ext_range_count; i < n; i++) {
    const upb_ExtensionRange* r = &m->ext_ranges[i];
    if (r->start <= f->number_ && f->number_ < r->end) {
      found = true;
      break;
    }
  }

  if (!found) {
    symtab_errf(ctx,
                "field number %u in extension %s has no extension range in "
                "message %s",
                (unsigned)f->number_, f->full_name, f->msgdef->full_name);
  }

  const upb_MiniTable_Extension* ext = ctx->file->ext_layouts[f->layout_index];
  if (ctx->layout) {
    UPB_ASSERT(upb_FieldDef_Number(f) == ext->field.number);
  } else {
    upb_MiniTable_Extension* mut_ext = (upb_MiniTable_Extension*)ext;
    fill_fieldlayout(&mut_ext->field, f);
    mut_ext->field.presence = 0;
    mut_ext->field.offset = 0;
    mut_ext->field.submsg_index = 0;
    mut_ext->extendee = f->msgdef->layout;
    mut_ext->sub.submsg = f->sub.msgdef->layout;
  }

  CHK_OOM(upb_inttable_insert(&ctx->symtab->exts, (uintptr_t)ext,
                              upb_value_constptr(f), ctx->arena));
}

static void resolve_default(
    symtab_addctx* ctx, upb_FieldDef* f,
    const google_protobuf_FieldDescriptorProto* field_proto) {
  // Have to delay resolving of the default value until now because of the enum
  // case, since enum defaults are specified with a label.
  if (google_protobuf_FieldDescriptorProto_has_default_value(field_proto)) {
    upb_StringView defaultval =
        google_protobuf_FieldDescriptorProto_default_value(field_proto);

    if (f->file->syntax == kUpb_Syntax_Proto3) {
      symtab_errf(ctx, "proto3 fields cannot have explicit defaults (%s)",
                  f->full_name);
    }

    if (upb_FieldDef_IsSubMessage(f)) {
      symtab_errf(ctx, "message fields cannot have explicit defaults (%s)",
                  f->full_name);
    }

    parse_default(ctx, defaultval.data, defaultval.size, f);
    f->has_default = true;
  } else {
    set_default_default(ctx, f);
    f->has_default = false;
  }
}

static void resolve_fielddef(symtab_addctx* ctx, const char* prefix,
                             upb_FieldDef* f) {
  // We have to stash this away since resolve_subdef() may overwrite it.
  const google_protobuf_FieldDescriptorProto* field_proto = f->sub.unresolved;

  resolve_subdef(ctx, prefix, f);
  resolve_default(ctx, f, field_proto);

  if (f->is_extension_) {
    resolve_extension(ctx, prefix, f, field_proto);
  }
}

static void resolve_msgdef(symtab_addctx* ctx, upb_MessageDef* m) {
  for (int i = 0; i < m->field_count; i++) {
    resolve_fielddef(ctx, m->full_name, (upb_FieldDef*)&m->fields[i]);
  }

  m->in_message_set = false;
  for (int i = 0; i < m->nested_ext_count; i++) {
    upb_FieldDef* ext = (upb_FieldDef*)&m->nested_exts[i];
    resolve_fielddef(ctx, m->full_name, ext);
    if (ext->type_ == kUpb_FieldType_Message &&
        ext->label_ == kUpb_Label_Optional && ext->sub.msgdef == m &&
        google_protobuf_MessageOptions_message_set_wire_format(
            ext->msgdef->opts)) {
      m->in_message_set = true;
    }
  }

  if (!ctx->layout) make_layout(ctx, m);

  for (int i = 0; i < m->nested_msg_count; i++) {
    resolve_msgdef(ctx, (upb_MessageDef*)&m->nested_msgs[i]);
  }
}

static int count_exts_in_msg(const google_protobuf_DescriptorProto* msg_proto) {
  size_t n;
  google_protobuf_DescriptorProto_extension(msg_proto, &n);
  int ext_count = n;

  const google_protobuf_DescriptorProto* const* nested_msgs =
      google_protobuf_DescriptorProto_nested_type(msg_proto, &n);
  for (size_t i = 0; i < n; i++) {
    ext_count += count_exts_in_msg(nested_msgs[i]);
  }

  return ext_count;
}

static void build_filedef(
    symtab_addctx* ctx, upb_FileDef* file,
    const google_protobuf_FileDescriptorProto* file_proto) {
  const google_protobuf_DescriptorProto* const* msgs;
  const google_protobuf_EnumDescriptorProto* const* enums;
  const google_protobuf_FieldDescriptorProto* const* exts;
  const google_protobuf_ServiceDescriptorProto* const* services;
  const upb_StringView* strs;
  const int32_t* public_deps;
  const int32_t* weak_deps;
  size_t i, n;

  file->symtab = ctx->symtab;

  /* Count all extensions in the file, to build a flat array of layouts. */
  google_protobuf_FileDescriptorProto_extension(file_proto, &n);
  int ext_count = n;
  msgs = google_protobuf_FileDescriptorProto_message_type(file_proto, &n);
  for (int i = 0; i < n; i++) {
    ext_count += count_exts_in_msg(msgs[i]);
  }
  file->ext_count = ext_count;

  if (ctx->layout) {
    /* We are using the ext layouts that were passed in. */
    file->ext_layouts = ctx->layout->exts;
    if (ctx->layout->ext_count != file->ext_count) {
      symtab_errf(ctx, "Extension count did not match layout (%d vs %d)",
                  ctx->layout->ext_count, file->ext_count);
    }
  } else {
    /* We are building ext layouts from scratch. */
    file->ext_layouts =
        symtab_alloc(ctx, sizeof(*file->ext_layouts) * file->ext_count);
    upb_MiniTable_Extension* ext =
        symtab_alloc(ctx, sizeof(*ext) * file->ext_count);
    for (int i = 0; i < file->ext_count; i++) {
      file->ext_layouts[i] = &ext[i];
    }
  }

  if (!google_protobuf_FileDescriptorProto_has_name(file_proto)) {
    symtab_errf(ctx, "File has no name");
  }

  file->name =
      strviewdup(ctx, google_protobuf_FileDescriptorProto_name(file_proto));

  if (google_protobuf_FileDescriptorProto_has_package(file_proto)) {
    upb_StringView package =
        google_protobuf_FileDescriptorProto_package(file_proto);
    check_ident(ctx, package, true);
    file->package = strviewdup(ctx, package);
  } else {
    file->package = NULL;
  }

  if (google_protobuf_FileDescriptorProto_has_syntax(file_proto)) {
    upb_StringView syntax =
        google_protobuf_FileDescriptorProto_syntax(file_proto);

    if (streql_view(syntax, "proto2")) {
      file->syntax = kUpb_Syntax_Proto2;
    } else if (streql_view(syntax, "proto3")) {
      file->syntax = kUpb_Syntax_Proto3;
    } else {
      symtab_errf(ctx, "Invalid syntax '" UPB_STRINGVIEW_FORMAT "'",
                  UPB_STRINGVIEW_ARGS(syntax));
    }
  } else {
    file->syntax = kUpb_Syntax_Proto2;
  }

  /* Read options. */
  SET_OPTIONS(file->opts, FileDescriptorProto, FileOptions, file_proto);

  /* Verify dependencies. */
  strs = google_protobuf_FileDescriptorProto_dependency(file_proto, &n);
  file->dep_count = n;
  file->deps = symtab_alloc(ctx, sizeof(*file->deps) * n);

  for (i = 0; i < n; i++) {
    upb_StringView str = strs[i];
    file->deps[i] =
        upb_DefPool_FindFileByNameWithSize(ctx->symtab, str.data, str.size);
    if (!file->deps[i]) {
      symtab_errf(ctx,
                  "Depends on file '" UPB_STRINGVIEW_FORMAT
                  "', but it has not been loaded",
                  UPB_STRINGVIEW_ARGS(str));
    }
  }

  public_deps =
      google_protobuf_FileDescriptorProto_public_dependency(file_proto, &n);
  file->public_dep_count = n;
  file->public_deps = symtab_alloc(ctx, sizeof(*file->public_deps) * n);
  int32_t* mutable_public_deps = (int32_t*)file->public_deps;
  for (i = 0; i < n; i++) {
    if (public_deps[i] >= file->dep_count) {
      symtab_errf(ctx, "public_dep %d is out of range", (int)public_deps[i]);
    }
    mutable_public_deps[i] = public_deps[i];
  }

  weak_deps =
      google_protobuf_FileDescriptorProto_weak_dependency(file_proto, &n);
  file->weak_dep_count = n;
  file->weak_deps = symtab_alloc(ctx, sizeof(*file->weak_deps) * n);
  int32_t* mutable_weak_deps = (int32_t*)file->weak_deps;
  for (i = 0; i < n; i++) {
    if (weak_deps[i] >= file->dep_count) {
      symtab_errf(ctx, "weak_dep %d is out of range", (int)weak_deps[i]);
    }
    mutable_weak_deps[i] = weak_deps[i];
  }

  /* Create enums. */
  enums = google_protobuf_FileDescriptorProto_enum_type(file_proto, &n);
  file->top_lvl_enum_count = n;
  file->top_lvl_enums = symtab_alloc(ctx, sizeof(*file->top_lvl_enums) * n);
  for (i = 0; i < n; i++) {
    create_enumdef(ctx, file->package, enums[i], NULL, &file->top_lvl_enums[i]);
  }

  /* Create extensions. */
  exts = google_protobuf_FileDescriptorProto_extension(file_proto, &n);
  file->top_lvl_ext_count = n;
  file->top_lvl_exts = symtab_alloc(ctx, sizeof(*file->top_lvl_exts) * n);
  for (i = 0; i < n; i++) {
    create_fielddef(ctx, file->package, NULL, exts[i], &file->top_lvl_exts[i],
                    /* is_extension= */ true);
    ((upb_FieldDef*)&file->top_lvl_exts[i])->index_ = i;
  }

  /* Create messages. */
  msgs = google_protobuf_FileDescriptorProto_message_type(file_proto, &n);
  file->top_lvl_msg_count = n;
  file->top_lvl_msgs = symtab_alloc(ctx, sizeof(*file->top_lvl_msgs) * n);
  for (i = 0; i < n; i++) {
    create_msgdef(ctx, file->package, msgs[i], NULL, &file->top_lvl_msgs[i]);
  }

  /* Create services. */
  services = google_protobuf_FileDescriptorProto_service(file_proto, &n);
  file->service_count = n;
  file->services = symtab_alloc(ctx, sizeof(*file->services) * n);
  for (i = 0; i < n; i++) {
    create_service(ctx, services[i], &file->services[i]);
    ((upb_ServiceDef*)&file->services[i])->index = i;
  }

  /* Now that all names are in the table, build layouts and resolve refs. */
  for (i = 0; i < (size_t)file->top_lvl_ext_count; i++) {
    resolve_fielddef(ctx, file->package, (upb_FieldDef*)&file->top_lvl_exts[i]);
  }

  for (i = 0; i < (size_t)file->top_lvl_msg_count; i++) {
    resolve_msgdef(ctx, (upb_MessageDef*)&file->top_lvl_msgs[i]);
  }

  if (file->ext_count) {
    CHK_OOM(_upb_extreg_add(ctx->symtab->extreg, file->ext_layouts,
                            file->ext_count));
  }
}

static void remove_filedef(upb_DefPool* s, upb_FileDef* file) {
  intptr_t iter = UPB_INTTABLE_BEGIN;
  upb_StringView key;
  upb_value val;
  while (upb_strtable_next2(&s->syms, &key, &val, &iter)) {
    const upb_FileDef* f;
    switch (deftype(val)) {
      case UPB_DEFTYPE_EXT:
        f = upb_FieldDef_File(unpack_def(val, UPB_DEFTYPE_EXT));
        break;
      case UPB_DEFTYPE_MSG:
        f = upb_MessageDef_File(unpack_def(val, UPB_DEFTYPE_MSG));
        break;
      case UPB_DEFTYPE_ENUM:
        f = upb_EnumDef_File(unpack_def(val, UPB_DEFTYPE_ENUM));
        break;
      case UPB_DEFTYPE_ENUMVAL:
        f = upb_EnumDef_File(
            upb_EnumValueDef_Enum(unpack_def(val, UPB_DEFTYPE_ENUMVAL)));
        break;
      case UPB_DEFTYPE_SERVICE:
        f = upb_ServiceDef_File(unpack_def(val, UPB_DEFTYPE_SERVICE));
        break;
      default:
        UPB_UNREACHABLE();
    }

    if (f == file) upb_strtable_removeiter(&s->syms, &iter);
  }
}

static const upb_FileDef* _upb_DefPool_AddFile(
    upb_DefPool* s, const google_protobuf_FileDescriptorProto* file_proto,
    const upb_MiniTable_File* layout, upb_Status* status) {
  symtab_addctx ctx;
  upb_StringView name = google_protobuf_FileDescriptorProto_name(file_proto);
  upb_value v;

  if (upb_strtable_lookup2(&s->files, name.data, name.size, &v)) {
    if (unpack_def(v, UPB_DEFTYPE_FILE)) {
      upb_Status_SetErrorFormat(status, "duplicate file name (%.*s)",
                                UPB_STRINGVIEW_ARGS(name));
      return NULL;
    }
    const upb_MiniTable_File* registered = unpack_def(v, UPB_DEFTYPE_LAYOUT);
    UPB_ASSERT(registered);
    if (layout && layout != registered) {
      upb_Status_SetErrorFormat(
          status, "tried to build with a different layout (filename=%.*s)",
          UPB_STRINGVIEW_ARGS(name));
      return NULL;
    }
    layout = registered;
  }

  ctx.symtab = s;
  ctx.layout = layout;
  ctx.msg_count = 0;
  ctx.enum_count = 0;
  ctx.ext_count = 0;
  ctx.status = status;
  ctx.file = NULL;
  ctx.arena = upb_Arena_New();
  ctx.tmp_arena = upb_Arena_New();

  if (!ctx.arena || !ctx.tmp_arena) {
    if (ctx.arena) upb_Arena_Free(ctx.arena);
    if (ctx.tmp_arena) upb_Arena_Free(ctx.tmp_arena);
    upb_Status_setoom(status);
    return NULL;
  }

  if (UPB_UNLIKELY(UPB_SETJMP(ctx.err))) {
    UPB_ASSERT(!upb_Status_IsOk(status));
    if (ctx.file) {
      remove_filedef(s, ctx.file);
      ctx.file = NULL;
    }
  } else {
    ctx.file = symtab_alloc(&ctx, sizeof(*ctx.file));
    build_filedef(&ctx, ctx.file, file_proto);
    upb_strtable_insert(&s->files, name.data, name.size,
                        pack_def(ctx.file, UPB_DEFTYPE_FILE), ctx.arena);
    UPB_ASSERT(upb_Status_IsOk(status));
    upb_Arena_Fuse(s->arena, ctx.arena);
  }

  upb_Arena_Free(ctx.arena);
  upb_Arena_Free(ctx.tmp_arena);
  return ctx.file;
}

const upb_FileDef* upb_DefPool_AddFile(
    upb_DefPool* s, const google_protobuf_FileDescriptorProto* file_proto,
    upb_Status* status) {
  return _upb_DefPool_AddFile(s, file_proto, NULL, status);
}

/* Include here since we want most of this file to be stdio-free. */
#include <stdio.h>

bool _upb_DefPool_LoadDefInitEx(upb_DefPool* s, const _upb_DefPool_Init* init,
                                bool rebuild_minitable) {
  /* Since this function should never fail (it would indicate a bug in upb) we
   * print errors to stderr instead of returning error status to the user. */
  _upb_DefPool_Init** deps = init->deps;
  google_protobuf_FileDescriptorProto* file;
  upb_Arena* arena;
  upb_Status status;

  upb_Status_Clear(&status);

  if (upb_DefPool_FindFileByName(s, init->filename)) {
    return true;
  }

  arena = upb_Arena_New();

  for (; *deps; deps++) {
    if (!_upb_DefPool_LoadDefInitEx(s, *deps, rebuild_minitable)) goto err;
  }

  file = google_protobuf_FileDescriptorProto_parse_ex(
      init->descriptor.data, init->descriptor.size, NULL,
      kUpb_DecodeOption_AliasString, arena);
  s->bytes_loaded += init->descriptor.size;

  if (!file) {
    upb_Status_SetErrorFormat(
        &status,
        "Failed to parse compiled-in descriptor for file '%s'. This should "
        "never happen.",
        init->filename);
    goto err;
  }

  const upb_MiniTable_File* mt = rebuild_minitable ? NULL : init->layout;
  if (!_upb_DefPool_AddFile(s, file, mt, &status)) {
    goto err;
  }

  upb_Arena_Free(arena);
  return true;

err:
  fprintf(stderr,
          "Error loading compiled-in descriptor for file '%s' (this should "
          "never happen): %s\n",
          init->filename, upb_Status_ErrorMessage(&status));
  upb_Arena_Free(arena);
  return false;
}

size_t _upb_DefPool_BytesLoaded(const upb_DefPool* s) {
  return s->bytes_loaded;
}

upb_Arena* _upb_DefPool_Arena(const upb_DefPool* s) { return s->arena; }

const upb_FieldDef* _upb_DefPool_FindExtensionByMiniTable(
    const upb_DefPool* s, const upb_MiniTable_Extension* ext) {
  upb_value v;
  bool ok = upb_inttable_lookup(&s->exts, (uintptr_t)ext, &v);
  UPB_ASSERT(ok);
  return upb_value_getconstptr(v);
}

const upb_FieldDef* upb_DefPool_FindExtensionByNumber(const upb_DefPool* s,
                                                      const upb_MessageDef* m,
                                                      int32_t fieldnum) {
  const upb_MiniTable* l = upb_MessageDef_MiniTable(m);
  const upb_MiniTable_Extension* ext = _upb_extreg_get(s->extreg, l, fieldnum);
  return ext ? _upb_DefPool_FindExtensionByMiniTable(s, ext) : NULL;
}

bool _upb_DefPool_registerlayout(upb_DefPool* s, const char* filename,
                                 const upb_MiniTable_File* file) {
  if (upb_DefPool_FindFileByName(s, filename)) return false;
  upb_value v = pack_def(file, UPB_DEFTYPE_LAYOUT);
  return upb_strtable_insert(&s->files, filename, strlen(filename), v,
                             s->arena);
}

const upb_ExtensionRegistry* upb_DefPool_ExtensionRegistry(
    const upb_DefPool* s) {
  return s->extreg;
}

const upb_FieldDef** upb_DefPool_GetAllExtensions(const upb_DefPool* s,
                                                  const upb_MessageDef* m,
                                                  size_t* count) {
  size_t n = 0;
  intptr_t iter = UPB_INTTABLE_BEGIN;
  uintptr_t key;
  upb_value val;
  // This is O(all exts) instead of O(exts for m).  If we need this to be
  // efficient we may need to make extreg into a two-level table, or have a
  // second per-message index.
  while (upb_inttable_next2(&s->exts, &key, &val, &iter)) {
    const upb_FieldDef* f = upb_value_getconstptr(val);
    if (upb_FieldDef_ContainingType(f) == m) n++;
  }
  const upb_FieldDef** exts = malloc(n * sizeof(*exts));
  iter = UPB_INTTABLE_BEGIN;
  size_t i = 0;
  while (upb_inttable_next2(&s->exts, &key, &val, &iter)) {
    const upb_FieldDef* f = upb_value_getconstptr(val);
    if (upb_FieldDef_ContainingType(f) == m) exts[i++] = f;
  }
  *count = n;
  return exts;
}

#undef CHK_OOM<|MERGE_RESOLUTION|>--- conflicted
+++ resolved
@@ -1433,11 +1433,7 @@
   } else {
     /* Maps descriptor type -> elem_size_lg2.  */
     static const uint8_t sizes[] = {
-<<<<<<< HEAD
-        -1,                      /* invalid descriptor type */
-=======
         -1,                       /* invalid descriptor type */
->>>>>>> 7c4d12e8
         kUpb_FieldRep_8Byte,      /* DOUBLE */
         kUpb_FieldRep_4Byte,      /* FLOAT */
         kUpb_FieldRep_8Byte,      /* INT64 */
