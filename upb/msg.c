--- conflicted
+++ resolved
@@ -7,54 +7,13 @@
 
 /** upb_msg *******************************************************************/
 
-<<<<<<< HEAD
-const char _upb_fieldtype_to_sizelg2[12] = {
-  0,
-  0,  /* UPB_TYPE_BOOL */
-  2,  /* UPB_TYPE_FLOAT */
-  2,  /* UPB_TYPE_INT32 */
-  2,  /* UPB_TYPE_UINT32 */
-  2,  /* UPB_TYPE_ENUM */
-  UPB_SIZE(2, 3),  /* UPB_TYPE_MESSAGE */
-  3,  /* UPB_TYPE_DOUBLE */
-  3,  /* UPB_TYPE_INT64 */
-  3,  /* UPB_TYPE_UINT64 */
-  UPB_SIZE(3, 4),  /* UPB_TYPE_STRING */
-  UPB_SIZE(3, 4),  /* UPB_TYPE_BYTES */
-};
-
 static const size_t overhead = sizeof(upb_msg_internal);
-
-static size_t upb_msg_sizeof(const upb_msglayout *l) {
-  return l->size + overhead;
-}
-=======
-static const size_t overhead = sizeof(upb_msg_internal);
->>>>>>> ad210836
 
 static const upb_msg_internal *upb_msg_getinternal_const(const upb_msg *msg) {
   ptrdiff_t size = sizeof(upb_msg_internal);
   return UPB_PTR_AT(msg, -size, upb_msg_internal);
 }
 
-<<<<<<< HEAD
-void _upb_msg_clear(upb_msg *msg, const upb_msglayout *l) {
-  void *mem = UPB_PTR_AT(msg, -overhead, char);
-  memset(mem, 0, l->size + overhead);
-}
-
-upb_msg *_upb_msg_new(const upb_msglayout *l, upb_arena *a) {
-  void *mem = upb_arena_malloc(a, upb_msg_sizeof(l));
-  upb_msg *msg;
-
-  if (!mem) {
-    return NULL;
-  }
-
-  msg = UPB_PTR_AT(mem, overhead, upb_msg);
-  _upb_msg_clear(msg, l);
-  return msg;
-=======
 upb_msg *_upb_msg_new(const upb_msglayout *l, upb_arena *a) {
   return _upb_msg_new_inl(l, a);
 }
@@ -62,7 +21,6 @@
 void _upb_msg_clear(upb_msg *msg, const upb_msglayout *l) {
   void *mem = UPB_PTR_AT(msg, -sizeof(upb_msg_internal), char);
   memset(mem, 0, upb_msg_sizeof(l));
->>>>>>> ad210836
 }
 
 bool _upb_msg_addunknown(upb_msg *msg, const char *data, size_t len,
@@ -103,29 +61,8 @@
     return (char*)(in->unknown + 1);
   } else {
     *len = 0;
-<<<<<<< HEAD
     return NULL;
   }
-}
-
-/** upb_array *****************************************************************/
-
-upb_array *_upb_array_new(upb_arena *a, upb_fieldtype_t type) {
-  upb_array *arr = upb_arena_malloc(a, sizeof(upb_array));
-
-  if (!arr) {
-    return NULL;
-  }
-
-  arr->data = _upb_array_tagptr(NULL, _upb_fieldtype_to_sizelg2[type]);
-  arr->len = 0;
-  arr->size = 0;
-
-  return arr;
-=======
-    return NULL;
-  }
->>>>>>> ad210836
 }
 
 /** upb_array *****************************************************************/
@@ -147,11 +84,7 @@
     return false;
   }
 
-<<<<<<< HEAD
-  arr->data = _upb_array_tagptr(ptr, elem_size_lg2);
-=======
   arr->data = _upb_tag_arrptr(ptr, elem_size_lg2);
->>>>>>> ad210836
   arr->size = new_size;
   return true;
 }
