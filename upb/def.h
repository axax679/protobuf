/*
** Defs are upb's internal representation of the constructs that can appear
** in a .proto file:
**
** - upb::MessageDef (upb_msgdef): describes a "message" construct.
** - upb::FieldDef (upb_fielddef): describes a message field.
** - upb::FileDef (upb_filedef): describes a .proto file and its defs.
** - upb::EnumDef (upb_enumdef): describes an enum.
** - upb::OneofDef (upb_oneofdef): describes a oneof.
**
** TODO: definitions of services.
**
** This is a mixed C/C++ interface that offers a full API to both languages.
** See the top-level README for more information.
*/

#ifndef UPB_DEF_H_
#define UPB_DEF_H_

#include "upb/upb.h"
#include "upb/table.int.h"

#ifdef __cplusplus
#include <cstring>
#include <string>
#include <vector>

namespace upb {
class EnumDef;
class FieldDef;
class FileDef;
class MessageDef;
class OneofDef;
class SymbolTable;
}
#endif

UPB_DECLARE_TYPE(upb::EnumDef, upb_enumdef)
UPB_DECLARE_TYPE(upb::FieldDef, upb_fielddef)
UPB_DECLARE_TYPE(upb::FileDef, upb_filedef)
UPB_DECLARE_TYPE(upb::MessageDef, upb_msgdef)
UPB_DECLARE_TYPE(upb::OneofDef, upb_oneofdef)
UPB_DECLARE_TYPE(upb::SymbolTable, upb_symtab)


/* upb::FieldDef **************************************************************/

<<<<<<< HEAD
=======
/* The types a field can have.  Note that this list is not identical to the
 * types defined in descriptor.proto, which gives INT32 and SINT32 separate
 * types (we distinguish the two with the "integer encoding" enum below). */
typedef enum {
  /* Types stored in 1 byte. */
  UPB_TYPE_BOOL     = 1,
  /* Types stored in 4 bytes. */
  UPB_TYPE_FLOAT    = 2,
  UPB_TYPE_INT32    = 3,
  UPB_TYPE_UINT32   = 4,
  UPB_TYPE_ENUM     = 5,  /* Enum values are int32. */
  /* Types stored as pointers (probably 4 or 8 bytes). */
  UPB_TYPE_STRING   = 6,
  UPB_TYPE_BYTES    = 7,
  UPB_TYPE_MESSAGE  = 8,
  /* Types stored as 8 bytes. */
  UPB_TYPE_DOUBLE   = 9,
  UPB_TYPE_INT64    = 10,
  UPB_TYPE_UINT64   = 11
} upb_fieldtype_t;

/* The repeated-ness of each field; this matches descriptor.proto. */
typedef enum {
  UPB_LABEL_OPTIONAL = 1,
  UPB_LABEL_REQUIRED = 2,
  UPB_LABEL_REPEATED = 3
} upb_label_t;

/* How integers should be encoded in serializations that offer multiple
 * integer encoding methods. */
typedef enum {
  UPB_INTFMT_VARIABLE = 1,
  UPB_INTFMT_FIXED = 2,
  UPB_INTFMT_ZIGZAG = 3   /* Only for signed types (INT32/INT64). */
} upb_intfmt_t;

/* Descriptor types, as defined in descriptor.proto. */
typedef enum {
  UPB_DESCRIPTOR_TYPE_DOUBLE   = 1,
  UPB_DESCRIPTOR_TYPE_FLOAT    = 2,
  UPB_DESCRIPTOR_TYPE_INT64    = 3,
  UPB_DESCRIPTOR_TYPE_UINT64   = 4,
  UPB_DESCRIPTOR_TYPE_INT32    = 5,
  UPB_DESCRIPTOR_TYPE_FIXED64  = 6,
  UPB_DESCRIPTOR_TYPE_FIXED32  = 7,
  UPB_DESCRIPTOR_TYPE_BOOL     = 8,
  UPB_DESCRIPTOR_TYPE_STRING   = 9,
  UPB_DESCRIPTOR_TYPE_GROUP    = 10,
  UPB_DESCRIPTOR_TYPE_MESSAGE  = 11,
  UPB_DESCRIPTOR_TYPE_BYTES    = 12,
  UPB_DESCRIPTOR_TYPE_UINT32   = 13,
  UPB_DESCRIPTOR_TYPE_ENUM     = 14,
  UPB_DESCRIPTOR_TYPE_SFIXED32 = 15,
  UPB_DESCRIPTOR_TYPE_SFIXED64 = 16,
  UPB_DESCRIPTOR_TYPE_SINT32   = 17,
  UPB_DESCRIPTOR_TYPE_SINT64   = 18
} upb_descriptortype_t;

typedef enum {
  UPB_SYNTAX_PROTO2 = 2,
  UPB_SYNTAX_PROTO3 = 3
} upb_syntax_t;

/* All the different kind of well known type messages. For simplicity of check,
 * number wrappers and string wrappers are grouped together. Make sure the
 * order and merber of these groups are not changed.
 */
typedef enum {
  UPB_WELLKNOWN_UNSPECIFIED,
  UPB_WELLKNOWN_DURATION,
  UPB_WELLKNOWN_TIMESTAMP,
  /* number wrappers */
  UPB_WELLKNOWN_DOUBLEVALUE,
  UPB_WELLKNOWN_FLOATVALUE,
  UPB_WELLKNOWN_INT64VALUE,
  UPB_WELLKNOWN_UINT64VALUE,
  UPB_WELLKNOWN_INT32VALUE,
  UPB_WELLKNOWN_UINT32VALUE,
  /* string wrappers */
  UPB_WELLKNOWN_STRINGVALUE,
  UPB_WELLKNOWN_BYTESVALUE,
  UPB_WELLKNOWN_BOOLVALUE,
  UPB_WELLKNOWN_VALUE,
  UPB_WELLKNOWN_LISTVALUE,
  UPB_WELLKNOWN_STRUCT
} upb_wellknowntype_t;


/* Maps descriptor type -> upb field type.  */
extern const uint8_t upb_desctype_to_fieldtype[];

>>>>>>> 3c742bfd
/* Maximum field number allowed for FieldDefs.  This is an inherent limit of the
 * protobuf wire format. */
#define UPB_MAX_FIELDNUMBER ((1 << 29) - 1)

#ifdef __cplusplus

/* A upb_fielddef describes a single field in a message.  It is most often
 * found as a part of a upb_msgdef, but can also stand alone to represent
 * an extension.
 *
 * Its base class is upb::Def (use upb::upcast() to convert). */
class upb::FieldDef {
 public:
  typedef upb_fieldtype_t Type;
  typedef upb_label_t Label;
  typedef upb_intfmt_t IntegerFormat;
  typedef upb_descriptortype_t DescriptorType;

  const char* full_name() const;

  Type type() const;
  Label label() const;
  const char* name() const;
  uint32_t number() const;
  bool is_extension() const;

  /* Copies the JSON name for this field into the given buffer.  Returns the
   * actual size of the JSON name, including the NULL terminator.  If the
   * return value is 0, the JSON name is unset.  If the return value is
   * greater than len, the JSON name was truncated.  The buffer is always
   * NULL-terminated if len > 0.
   *
   * The JSON name always defaults to a camelCased version of the regular
   * name.  However if the regular name is unset, the JSON name will be unset
   * also.
   */
  size_t GetJsonName(char* buf, size_t len) const;

  /* Convenience version of the above function which copies the JSON name
   * into the given string, returning false if the name is not set. */
  template <class T>
  bool GetJsonName(T* str) {
    str->resize(GetJsonName(NULL, 0));
    GetJsonName(&(*str)[0], str->size());
    return str->size() > 0;
  }

  /* For UPB_TYPE_MESSAGE fields only where is_tag_delimited() == false,
   * indicates whether this field should have lazy parsing handlers that yield
   * the unparsed string for the submessage.
   *
   * TODO(haberman): I think we want to move this into a FieldOptions container
   * when we add support for custom options (the FieldOptions struct will
   * contain both regular FieldOptions like "lazy" *and* custom options). */
  bool lazy() const;

  /* For non-string, non-submessage fields, this indicates whether binary
   * protobufs are encoded in packed or non-packed format.
   *
   * TODO(haberman): see note above about putting options like this into a
   * FieldOptions container. */
  bool packed() const;

  /* An integer that can be used as an index into an array of fields for
   * whatever message this field belongs to.  Guaranteed to be less than
   * f->containing_type()->field_count().  May only be accessed once the def has
   * been finalized. */
  uint32_t index() const;

  /* The MessageDef to which this field belongs.
   *
   * If this field has been added to a MessageDef, that message can be retrieved
   * directly (this is always the case for frozen FieldDefs).
   *
   * If the field has not yet been added to a MessageDef, you can set the name
   * of the containing type symbolically instead.  This is mostly useful for
   * extensions, where the extension is declared separately from the message. */
  const MessageDef* containing_type() const;

  /* The OneofDef to which this field belongs, or NULL if this field is not part
   * of a oneof. */
  const OneofDef* containing_oneof() const;

  /* The field's type according to the enum in descriptor.proto.  This is not
   * the same as UPB_TYPE_*, because it distinguishes between (for example)
   * INT32 and SINT32, whereas our "type" enum does not.  This return of
   * descriptor_type() is a function of type(), integer_format(), and
   * is_tag_delimited().  */
  DescriptorType descriptor_type() const;

  /* Convenient field type tests. */
  bool IsSubMessage() const;
  bool IsString() const;
  bool IsSequence() const;
  bool IsPrimitive() const;
  bool IsMap() const;

  /* Returns whether this field explicitly represents presence.
   *
   * For proto2 messages: Returns true for any scalar (non-repeated) field.
   * For proto3 messages: Returns true for scalar submessage or oneof fields. */
  bool HasPresence() const;

  /* How integers are encoded.  Only meaningful for integer types.
   * Defaults to UPB_INTFMT_VARIABLE, and is reset when "type" changes. */
  IntegerFormat integer_format() const;

  /* Whether a submessage field is tag-delimited or not (if false, then
   * length-delimited).  May only be set when type() == UPB_TYPE_MESSAGE. */
  bool is_tag_delimited() const;

  /* Returns the non-string default value for this fielddef, which may either
   * be something the client set explicitly or the "default default" (0 for
   * numbers, empty for strings).  The field's type indicates the type of the
   * returned value, except for enum fields that are still mutable.
   *
   * Requires that the given function matches the field's current type. */
  int64_t default_int64() const;
  int32_t default_int32() const;
  uint64_t default_uint64() const;
  uint32_t default_uint32() const;
  bool default_bool() const;
  float default_float() const;
  double default_double() const;

  /* The resulting string is always NULL-terminated.  If non-NULL, the length
   * will be stored in *len. */
  const char *default_string(size_t* len) const;

  /* For frozen UPB_TYPE_ENUM fields, enum defaults can always be read as either
   * string or int32, and both of these methods will always return true.
   *
   * For mutable UPB_TYPE_ENUM fields, the story is a bit more complicated.
   * Enum defaults are unusual. They can be specified either as string or int32,
   * but to be valid the enum must have that value as a member.  And if no
   * default is specified, the "default default" comes from the EnumDef.
   *
   * We allow reading the default as either an int32 or a string, but only if
   * we have a meaningful value to report.  We have a meaningful value if it was
   * set explicitly, or if we could get the "default default" from the EnumDef.
   * Also if you explicitly set the name and we find the number in the EnumDef */
  bool EnumHasStringDefault() const;
  bool EnumHasInt32Default() const;

  /* Submessage and enum fields must reference a "subdef", which is the
   * upb::MessageDef or upb::EnumDef that defines their type.  Note that when
   * the FieldDef is mutable it may not have a subdef *yet*, but this function
   * still returns true to indicate that the field's type requires a subdef. */
  bool HasSubDef() const;

  /* Returns the enum or submessage def for this field, if any.  The field's
   * type must match (ie. you may only call enum_subdef() for fields where
   * type() == UPB_TYPE_ENUM).  Returns NULL if the subdef has not been set or
   * is currently set symbolically. */
  const EnumDef* enum_subdef() const;
  const MessageDef* message_subdef() const;

  /* Returns the generic subdef for this field.  Requires that HasSubDef() (ie.
   * only works for UPB_TYPE_ENUM and UPB_TYPE_MESSAGE fields). */
  const Def* subdef() const;

  /* Returns the symbolic name of the subdef.  If the subdef is currently set
   * unresolved (ie. set symbolically) returns the symbolic name.  If it has
   * been resolved to a specific subdef, returns the name from that subdef. */
  const char* subdef_name() const;

 private:
  UPB_DISALLOW_POD_OPS(FieldDef, upb::FieldDef)
};

# endif  /* defined(__cplusplus) */

UPB_BEGIN_EXTERN_C

/* Native C API. */
const char *upb_fielddef_fullname(const upb_fielddef *f);
bool upb_fielddef_typeisset(const upb_fielddef *f);
upb_fieldtype_t upb_fielddef_type(const upb_fielddef *f);
upb_descriptortype_t upb_fielddef_descriptortype(const upb_fielddef *f);
upb_label_t upb_fielddef_label(const upb_fielddef *f);
uint32_t upb_fielddef_number(const upb_fielddef *f);
const char *upb_fielddef_name(const upb_fielddef *f);
bool upb_fielddef_isextension(const upb_fielddef *f);
bool upb_fielddef_lazy(const upb_fielddef *f);
bool upb_fielddef_packed(const upb_fielddef *f);
size_t upb_fielddef_getjsonname(const upb_fielddef *f, char *buf, size_t len);
const upb_msgdef *upb_fielddef_containingtype(const upb_fielddef *f);
const upb_oneofdef *upb_fielddef_containingoneof(const upb_fielddef *f);
upb_msgdef *upb_fielddef_containingtype_mutable(upb_fielddef *f);
upb_intfmt_t upb_fielddef_intfmt(const upb_fielddef *f);
uint32_t upb_fielddef_index(const upb_fielddef *f);
bool upb_fielddef_istagdelim(const upb_fielddef *f);
bool upb_fielddef_issubmsg(const upb_fielddef *f);
bool upb_fielddef_isstring(const upb_fielddef *f);
bool upb_fielddef_isseq(const upb_fielddef *f);
bool upb_fielddef_isprimitive(const upb_fielddef *f);
bool upb_fielddef_ismap(const upb_fielddef *f);
bool upb_fielddef_haspresence(const upb_fielddef *f);
int64_t upb_fielddef_defaultint64(const upb_fielddef *f);
int32_t upb_fielddef_defaultint32(const upb_fielddef *f);
uint64_t upb_fielddef_defaultuint64(const upb_fielddef *f);
uint32_t upb_fielddef_defaultuint32(const upb_fielddef *f);
bool upb_fielddef_defaultbool(const upb_fielddef *f);
float upb_fielddef_defaultfloat(const upb_fielddef *f);
double upb_fielddef_defaultdouble(const upb_fielddef *f);
const char *upb_fielddef_defaultstr(const upb_fielddef *f, size_t *len);
bool upb_fielddef_hassubdef(const upb_fielddef *f);
const upb_msgdef *upb_fielddef_msgsubdef(const upb_fielddef *f);
const upb_enumdef *upb_fielddef_enumsubdef(const upb_fielddef *f);
const char *upb_fielddef_subdefname(const upb_fielddef *f);

/* Internal only. */
uint32_t upb_fielddef_selectorbase(const upb_fielddef *f);

UPB_END_EXTERN_C


/* upb::MessageDef ************************************************************/

typedef upb_inttable_iter upb_msg_field_iter;
typedef upb_strtable_iter upb_msg_oneof_iter;

/* Well-known field tag numbers for map-entry messages. */
#define UPB_MAPENTRY_KEY   1
#define UPB_MAPENTRY_VALUE 2

/* Well-known field tag numbers for timestamp messages. */
#define UPB_DURATION_SECONDS 1
#define UPB_DURATION_NANOS 2

/* Well-known field tag numbers for duration messages. */
#define UPB_TIMESTAMP_SECONDS 1
#define UPB_TIMESTAMP_NANOS 2

#ifdef __cplusplus

/* Structure that describes a single .proto message type.
 *
 * Its base class is upb::Def (use upb::upcast() to convert). */
class upb::MessageDef {
 public:
  const char* full_name() const;
  const char* name() const;

  /* The number of fields that belong to the MessageDef. */
  int field_count() const;

  /* The number of oneofs that belong to the MessageDef. */
  int oneof_count() const;

  upb_syntax_t syntax() const;

  /* These return NULL if the field is not found. */
  const FieldDef* FindFieldByNumber(uint32_t number) const;
  const FieldDef* FindFieldByName(const char* name, size_t len) const;


  const FieldDef* FindFieldByName(const char *name) const {
    return FindFieldByName(name, strlen(name));
  }

  template <class T>
  const FieldDef* FindFieldByName(const T& str) const {
    return FindFieldByName(str.c_str(), str.size());
  }

  OneofDef* FindOneofByName(const char* name, size_t len);
  const OneofDef* FindOneofByName(const char* name, size_t len) const;

  const OneofDef* FindOneofByName(const char* name) const {
    return FindOneofByName(name, strlen(name));
  }

  template<class T>
  const OneofDef* FindOneofByName(const T& str) const {
    return FindOneofByName(str.c_str(), str.size());
  }

  /* Is this message a map entry? */
  void setmapentry(bool map_entry);
  bool mapentry() const;

  /* Return the type of well known type message. UPB_WELLKNOWN_UNSPECIFIED for
   * non-well-known message. */
  upb_wellknowntype_t wellknowntype() const;

  /* Whether is a number wrapper. */
  bool isnumberwrapper() const;

  /* Iteration over fields.  The order is undefined. */
  class const_field_iterator
      : public std::iterator<std::forward_iterator_tag, const FieldDef*> {
   public:
    explicit const_field_iterator(const MessageDef* md);
    static const_field_iterator end(const MessageDef* md);

    void operator++();
    const FieldDef* operator*() const;
    bool operator!=(const const_field_iterator& other) const;
    bool operator==(const const_field_iterator& other) const;

   private:
    upb_msg_field_iter iter_;
  };

  /* Iteration over oneofs. The order is undefined. */
  class const_oneof_iterator
      : public std::iterator<std::forward_iterator_tag, const FieldDef*> {
   public:
    explicit const_oneof_iterator(const MessageDef* md);
    static const_oneof_iterator end(const MessageDef* md);

    void operator++();
    const OneofDef* operator*() const;
    bool operator!=(const const_oneof_iterator& other) const;
    bool operator==(const const_oneof_iterator& other) const;

   private:
    upb_msg_oneof_iter iter_;
  };

  class ConstFieldAccessor {
   public:
    explicit ConstFieldAccessor(const MessageDef* msg) : msg_(msg) {}
    const_field_iterator begin() { return msg_->field_begin(); }
    const_field_iterator end() { return msg_->field_end(); }
   private:
    const MessageDef* msg_;
  };

  class ConstOneofAccessor {
   public:
    explicit ConstOneofAccessor(const MessageDef* msg) : msg_(msg) {}
    const_oneof_iterator begin() { return msg_->oneof_begin(); }
    const_oneof_iterator end() { return msg_->oneof_end(); }
   private:
    const MessageDef* msg_;
  };

  const_field_iterator field_begin() const;
  const_field_iterator field_end() const;

  const_oneof_iterator oneof_begin() const;
  const_oneof_iterator oneof_end() const;

  ConstFieldAccessor fields() const { return ConstFieldAccessor(this); }
  ConstOneofAccessor oneofs() const { return ConstOneofAccessor(this); }

 private:
  UPB_DISALLOW_POD_OPS(MessageDef, upb::MessageDef)
};

#endif  /* __cplusplus */

UPB_BEGIN_EXTERN_C

const char *upb_msgdef_fullname(const upb_msgdef *m);
const char *upb_msgdef_name(const upb_msgdef *m);
int upb_msgdef_numoneofs(const upb_msgdef *m);
upb_syntax_t upb_msgdef_syntax(const upb_msgdef *m);
bool upb_msgdef_mapentry(const upb_msgdef *m);
<<<<<<< HEAD
bool upb_msgdef_duration(const upb_msgdef *m);
bool upb_msgdef_timestamp(const upb_msgdef *m);
bool upb_msgdef_value(const upb_msgdef *m);
bool upb_msgdef_listvalue(const upb_msgdef *m);
bool upb_msgdef_structvalue(const upb_msgdef *m);

/* Internal-only. */
size_t upb_msgdef_selectorcount(const upb_msgdef *m);
uint32_t upb_msgdef_submsgfieldcount(const upb_msgdef *m);
=======
upb_wellknowntype_t upb_msgdef_wellknowntype(const upb_msgdef *m);
bool upb_msgdef_isnumberwrapper(const upb_msgdef *m);
bool upb_msgdef_setsyntax(upb_msgdef *m, upb_syntax_t syntax);
>>>>>>> 3c742bfd

/* Field lookup in a couple of different variations:
 *   - itof = int to field
 *   - ntof = name to field
 *   - ntofz = name to field, null-terminated string. */
const upb_fielddef *upb_msgdef_itof(const upb_msgdef *m, uint32_t i);
const upb_fielddef *upb_msgdef_ntof(const upb_msgdef *m, const char *name,
                                    size_t len);
int upb_msgdef_numfields(const upb_msgdef *m);

UPB_INLINE const upb_fielddef *upb_msgdef_ntofz(const upb_msgdef *m,
                                                const char *name) {
  return upb_msgdef_ntof(m, name, strlen(name));
}

/* Oneof lookup:
 *   - ntoo = name to oneof
 *   - ntooz = name to oneof, null-terminated string. */
const upb_oneofdef *upb_msgdef_ntoo(const upb_msgdef *m, const char *name,
                                    size_t len);
int upb_msgdef_numoneofs(const upb_msgdef *m);

UPB_INLINE const upb_oneofdef *upb_msgdef_ntooz(const upb_msgdef *m,
                                               const char *name) {
  return upb_msgdef_ntoo(m, name, strlen(name));
}

/* Lookup of either field or oneof by name.  Returns whether either was found.
 * If the return is true, then the found def will be set, and the non-found
 * one set to NULL. */
bool upb_msgdef_lookupname(const upb_msgdef *m, const char *name, size_t len,
                           const upb_fielddef **f, const upb_oneofdef **o);

UPB_INLINE bool upb_msgdef_lookupnamez(const upb_msgdef *m, const char *name,
                                       const upb_fielddef **f,
                                       const upb_oneofdef **o) {
  return upb_msgdef_lookupname(m, name, strlen(name), f, o);
}

/* Iteration over fields and oneofs.  For example:
 *
 * upb_msg_field_iter i;
 * for(upb_msg_field_begin(&i, m);
 *     !upb_msg_field_done(&i);
 *     upb_msg_field_next(&i)) {
 *   upb_fielddef *f = upb_msg_iter_field(&i);
 *   // ...
 * }
 *
 * For C we don't have separate iterators for const and non-const.
 * It is the caller's responsibility to cast the upb_fielddef* to
 * const if the upb_msgdef* is const. */
void upb_msg_field_begin(upb_msg_field_iter *iter, const upb_msgdef *m);
void upb_msg_field_next(upb_msg_field_iter *iter);
bool upb_msg_field_done(const upb_msg_field_iter *iter);
upb_fielddef *upb_msg_iter_field(const upb_msg_field_iter *iter);
void upb_msg_field_iter_setdone(upb_msg_field_iter *iter);

/* Similar to above, we also support iterating through the oneofs in a
 * msgdef. */
void upb_msg_oneof_begin(upb_msg_oneof_iter *iter, const upb_msgdef *m);
void upb_msg_oneof_next(upb_msg_oneof_iter *iter);
bool upb_msg_oneof_done(const upb_msg_oneof_iter *iter);
upb_oneofdef *upb_msg_iter_oneof(const upb_msg_oneof_iter *iter);
void upb_msg_oneof_iter_setdone(upb_msg_oneof_iter *iter);

UPB_END_EXTERN_C


/* upb::EnumDef ***************************************************************/

typedef upb_strtable_iter upb_enum_iter;

#ifdef __cplusplus

/* Class that represents an enum.  Its base class is upb::Def (convert with
 * upb::upcast()). */
class upb::EnumDef {
 public:
  const char* full_name() const;
  const char* name() const;
  /* The value that is used as the default when no field default is specified.
   * If not set explicitly, the first value that was added will be used.
   * The default value must be a member of the enum.
   * Requires that value_count() > 0. */
  int32_t default_value() const;

  /* Returns the number of values currently defined in the enum.  Note that
   * multiple names can refer to the same number, so this may be greater than
   * the total number of unique numbers. */
  int value_count() const;

  /* Lookups from name to integer, returning true if found. */
  bool FindValueByName(const char* name, int32_t* num) const;

  /* Finds the name corresponding to the given number, or NULL if none was
   * found.  If more than one name corresponds to this number, returns the
   * first one that was added. */
  const char* FindValueByNumber(int32_t num) const;

  /* Iteration over name/value pairs.  The order is undefined.
   * Adding an enum val invalidates any iterators.
   *
   * TODO: make compatible with range-for, with elements as pairs? */
  class Iterator {
   public:
    explicit Iterator(const EnumDef*);

    int32_t number();
    const char *name();
    bool Done();
    void Next();

   private:
    upb_enum_iter iter_;
  };

 private:
  UPB_DISALLOW_POD_OPS(EnumDef, upb::EnumDef)
};

#endif  /* __cplusplus */

UPB_BEGIN_EXTERN_C

const char *upb_enumdef_fullname(const upb_enumdef *e);
const char *upb_enumdef_name(const upb_enumdef *e);
int32_t upb_enumdef_default(const upb_enumdef *e);
int upb_enumdef_numvals(const upb_enumdef *e);

/* Enum lookups:
 * - ntoi:  look up a name with specified length.
 * - ntoiz: look up a name provided as a null-terminated string.
 * - iton:  look up an integer, returning the name as a null-terminated
 *          string. */
bool upb_enumdef_ntoi(const upb_enumdef *e, const char *name, size_t len,
                      int32_t *num);
UPB_INLINE bool upb_enumdef_ntoiz(const upb_enumdef *e,
                                  const char *name, int32_t *num) {
  return upb_enumdef_ntoi(e, name, strlen(name), num);
}
const char *upb_enumdef_iton(const upb_enumdef *e, int32_t num);

/*  upb_enum_iter i;
 *  for(upb_enum_begin(&i, e); !upb_enum_done(&i); upb_enum_next(&i)) {
 *    // ...
 *  }
 */
void upb_enum_begin(upb_enum_iter *iter, const upb_enumdef *e);
void upb_enum_next(upb_enum_iter *iter);
bool upb_enum_done(upb_enum_iter *iter);
const char *upb_enum_iter_name(upb_enum_iter *iter);
int32_t upb_enum_iter_number(upb_enum_iter *iter);

UPB_END_EXTERN_C


/* upb::OneofDef **************************************************************/

typedef upb_inttable_iter upb_oneof_iter;

#ifdef __cplusplus

/* Class that represents a oneof. */
class upb::OneofDef {
 public:
  /* Returns the MessageDef that owns this OneofDef. */
  const MessageDef* containing_type() const;

  /* Returns the name of this oneof. This is the name used to look up the oneof
   * by name once added to a message def. */
  const char* name() const;

  /* Returns the number of fields currently defined in the oneof. */
  int field_count() const;

  /* Looks up by name. */
  const FieldDef* FindFieldByName(const char* name, size_t len) const;
  FieldDef* FindFieldByName(const char* name, size_t len);
  const FieldDef* FindFieldByName(const char* name) const {
    return FindFieldByName(name, strlen(name));
  }

  template <class T>
  const FieldDef* FindFieldByName(const T& str) const {
    return FindFieldByName(str.c_str(), str.size());
  }

  /* Looks up by tag number. */
  const FieldDef* FindFieldByNumber(uint32_t num) const;

  class const_iterator
      : public std::iterator<std::forward_iterator_tag, const FieldDef*> {
   public:
    explicit const_iterator(const OneofDef* md);
    static const_iterator end(const OneofDef* md);

    void operator++();
    const FieldDef* operator*() const;
    bool operator!=(const const_iterator& other) const;
    bool operator==(const const_iterator& other) const;

   private:
    upb_oneof_iter iter_;
  };

  iterator begin();
  iterator end();
  const_iterator begin() const;
  const_iterator end() const;

 private:
  UPB_DISALLOW_POD_OPS(OneofDef, upb::OneofDef)
};

#endif  /* __cplusplus */

UPB_BEGIN_EXTERN_C

const char *upb_oneofdef_name(const upb_oneofdef *o);
const upb_msgdef *upb_oneofdef_containingtype(const upb_oneofdef *o);
int upb_oneofdef_numfields(const upb_oneofdef *o);
uint32_t upb_oneofdef_index(const upb_oneofdef *o);

/* Oneof lookups:
 * - ntof:  look up a field by name.
 * - ntofz: look up a field by name (as a null-terminated string).
 * - itof:  look up a field by number. */
const upb_fielddef *upb_oneofdef_ntof(const upb_oneofdef *o,
                                      const char *name, size_t length);
UPB_INLINE const upb_fielddef *upb_oneofdef_ntofz(const upb_oneofdef *o,
                                                  const char *name) {
  return upb_oneofdef_ntof(o, name, strlen(name));
}
const upb_fielddef *upb_oneofdef_itof(const upb_oneofdef *o, uint32_t num);

/*  upb_oneof_iter i;
 *  for(upb_oneof_begin(&i, e); !upb_oneof_done(&i); upb_oneof_next(&i)) {
 *    // ...
 *  }
 */
void upb_oneof_begin(upb_oneof_iter *iter, const upb_oneofdef *o);
void upb_oneof_next(upb_oneof_iter *iter);
bool upb_oneof_done(upb_oneof_iter *iter);
upb_fielddef *upb_oneof_iter_field(const upb_oneof_iter *iter);
void upb_oneof_iter_setdone(upb_oneof_iter *iter);

UPB_END_EXTERN_C


/* upb::FileDef ***************************************************************/

#ifdef __cplusplus

/* Class that represents a .proto file with some things defined in it.
 *
 * Many users won't care about FileDefs, but they are necessary if you want to
 * read the values of file-level options. */
class upb::FileDef {
 public:
  /* Get/set name of the file (eg. "foo/bar.proto"). */
  const char* name() const;

  /* Package name for definitions inside the file (eg. "foo.bar"). */
  const char* package() const;

  /* Sets the php class prefix which is prepended to all php generated classes
   * from this .proto. Default is empty. */
  const char* phpprefix() const;

  /* Use this option to change the namespace of php generated classes. Default
   * is empty. When this option is empty, the package name will be used for
   * determining the namespace. */
  const char* phpnamespace() const;

  /* Syntax for the file.  Defaults to proto2. */
  upb_syntax_t syntax() const;

  /* Get the list of defs from the file.  These are returned in the order that
   * they were added to the FileDef. */
  int def_count() const;
  const Def* def(int index) const;
  Def* def(int index);

  /* Get the list of dependencies from the file.  These are returned in the
   * order that they were added to the FileDef. */
  int dependency_count() const;
  const FileDef* dependency(int index) const;

 private:
  UPB_DISALLOW_POD_OPS(FileDef, upb::FileDef)
};

#endif

UPB_BEGIN_EXTERN_C

const char *upb_filedef_name(const upb_filedef *f);
const char *upb_filedef_package(const upb_filedef *f);
const char *upb_filedef_phpprefix(const upb_filedef *f);
const char *upb_filedef_phpnamespace(const upb_filedef *f);
upb_syntax_t upb_filedef_syntax(const upb_filedef *f);

UPB_END_EXTERN_C

#ifdef __cplusplus

/* Non-const methods in upb::SymbolTable are NOT thread-safe. */
class upb::SymbolTable {
 public:
  /* Returns a new symbol table with a single ref owned by "owner."
   * Returns NULL if memory allocation failed. */
  static SymbolTable* New();
  static void Free(upb::SymbolTable* table);

  /* Finds an entry in the symbol table with this exact name.  If not found,
   * returns NULL. */
  const Def* Lookup(const char *sym) const;
  const MessageDef* LookupMessage(const char *sym) const;
  const EnumDef* LookupEnum(const char *sym) const;

  /* TODO: iteration? */

  /* Adds the given serialized FileDescriptorProto to the pool. */
  bool AddFile(const char *file, size_t len, Status *status);

  /* Adds the given serialized FileDescriptorSet to the pool. */
  bool AddSet(const char *set, size_t len, Status *status);

 private:
  UPB_DISALLOW_POD_OPS(SymbolTable, upb::SymbolTable)
};

#endif  /* __cplusplus */

UPB_BEGIN_EXTERN_C

/* Native C API. */

upb_symtab *upb_symtab_new();
void upb_symtab_free(upb_symtab* s);
const upb_msgdef *upb_symtab_lookupmsg(const upb_symtab *s, const char *sym);
const upb_enumdef *upb_symtab_lookupenum(const upb_symtab *s, const char *sym);
bool upb_symtab_addfile(upb_symtab *s, const char *buf, size_t len,
                        upb_status *status);
bool upb_symtab_addset(upb_symtab *s, const char *buf, size_t len,
                       upb_status *status);

UPB_END_EXTERN_C

#ifdef __cplusplus
/* C++ inline wrappers. */
namespace upb {
inline SymbolTable* SymbolTable::New() {
  return upb_symtab_new();
}
inline void SymbolTable::Free(SymbolTable* s) {
  upb_symtab_free(s);
}
inline const Def* SymbolTable::Lookup(const char *sym) const {
  return upb_symtab_lookup(this, sym);
}
inline const MessageDef *SymbolTable::LookupMessage(const char *sym) const {
  return upb_symtab_lookupmsg(this, sym);
}
}  /* namespace upb */
#endif

#ifdef __cplusplus

UPB_INLINE const char* upb_safecstr(const std::string& str) {
  UPB_ASSERT(str.size() == std::strlen(str.c_str()));
  return str.c_str();
}

/* Inline C++ wrappers. */
namespace upb {

inline Def::Type Def::def_type() const { return upb_def_type(this); }
inline const char* Def::full_name() const { return upb_def_fullname(this); }
inline const char* Def::name() const { return upb_def_name(this); }

inline const char* FieldDef::full_name() const {
  return upb_fielddef_fullname(this);
}
inline FieldDef::Type FieldDef::type() const { return upb_fielddef_type(this); }
inline FieldDef::DescriptorType FieldDef::descriptor_type() const {
  return upb_fielddef_descriptortype(this);
}
inline FieldDef::Label FieldDef::label() const {
  return upb_fielddef_label(this);
}
inline uint32_t FieldDef::number() const { return upb_fielddef_number(this); }
inline const char* FieldDef::name() const { return upb_fielddef_name(this); }
inline bool FieldDef::is_extension() const {
  return upb_fielddef_isextension(this);
}
inline size_t FieldDef::GetJsonName(char* buf, size_t len) const {
  return upb_fielddef_getjsonname(this, buf, len);
}
inline bool FieldDef::lazy() const {
  return upb_fielddef_lazy(this);
}
inline bool FieldDef::packed() const {
  return upb_fielddef_packed(this);
}
inline uint32_t FieldDef::index() const {
  return upb_fielddef_index(this);
}
inline const MessageDef* FieldDef::containing_type() const {
  return upb_fielddef_containingtype(this);
}
inline const OneofDef* FieldDef::containing_oneof() const {
  return upb_fielddef_containingoneof(this);
}
inline void FieldDef::clear_json_name() {
  upb_fielddef_clearjsonname(this);
}
inline bool FieldDef::IsSubMessage() const {
  return upb_fielddef_issubmsg(this);
}
inline bool FieldDef::IsString() const { return upb_fielddef_isstring(this); }
inline bool FieldDef::IsSequence() const { return upb_fielddef_isseq(this); }
inline bool FieldDef::IsMap() const { return upb_fielddef_ismap(this); }
inline int64_t FieldDef::default_int64() const {
  return upb_fielddef_defaultint64(this);
}
inline int32_t FieldDef::default_int32() const {
  return upb_fielddef_defaultint32(this);
}
inline uint64_t FieldDef::default_uint64() const {
  return upb_fielddef_defaultuint64(this);
}
inline uint32_t FieldDef::default_uint32() const {
  return upb_fielddef_defaultuint32(this);
}
inline bool FieldDef::default_bool() const {
  return upb_fielddef_defaultbool(this);
}
inline float FieldDef::default_float() const {
  return upb_fielddef_defaultfloat(this);
}
inline double FieldDef::default_double() const {
  return upb_fielddef_defaultdouble(this);
}
inline const char* FieldDef::default_string(size_t* len) const {
  return upb_fielddef_defaultstr(this, len);
}
inline bool FieldDef::HasSubDef() const { return upb_fielddef_hassubdef(this); }
inline const Def* FieldDef::subdef() const { return upb_fielddef_subdef(this); }
inline const MessageDef *FieldDef::message_subdef() const {
  return upb_fielddef_msgsubdef(this);
}
inline const EnumDef *FieldDef::enum_subdef() const {
  return upb_fielddef_enumsubdef(this);
}
inline const char* FieldDef::subdef_name() const {
  return upb_fielddef_subdefname(this);
}

inline const char *MessageDef::full_name() const {
  return upb_msgdef_fullname(this);
}
inline const char *MessageDef::name() const {
  return upb_msgdef_name(this);
}
inline upb_syntax_t MessageDef::syntax() const {
  return upb_msgdef_syntax(this);
}
inline int MessageDef::field_count() const {
  return upb_msgdef_numfields(this);
}
inline int MessageDef::oneof_count() const {
  return upb_msgdef_numoneofs(this);
}
inline const FieldDef* MessageDef::FindFieldByNumber(uint32_t number) const {
  return upb_msgdef_itof(this, number);
}
inline const FieldDef *MessageDef::FindFieldByName(const char *name,
                                                   size_t len) const {
  return upb_msgdef_ntof(this, name, len);
}
inline const OneofDef* MessageDef::FindOneofByName(const char* name,
                                                   size_t len) const {
  return upb_msgdef_ntoo(this, name, len);
}
inline bool MessageDef::mapentry() const {
  return upb_msgdef_mapentry(this);
}
inline upb_wellknowntype_t MessageDef::wellknowntype() const {
  return upb_msgdef_wellknowntype(this);
}
inline bool MessageDef::isnumberwrapper() const {
  return upb_msgdef_isnumberwrapper(this);
}
inline MessageDef::const_field_iterator MessageDef::field_begin() const {
  return const_field_iterator(this);
}
inline MessageDef::const_field_iterator MessageDef::field_end() const {
  return const_field_iterator::end(this);
}

inline MessageDef::const_oneof_iterator MessageDef::oneof_begin() const {
  return const_oneof_iterator(this);
}
inline MessageDef::const_oneof_iterator MessageDef::oneof_end() const {
  return const_oneof_iterator::end(this);
}

inline MessageDef::const_field_iterator::const_field_iterator(
    const MessageDef* md) {
  upb_msg_field_begin(&iter_, md);
}
inline MessageDef::const_field_iterator MessageDef::const_field_iterator::end(
    const MessageDef *md) {
  MessageDef::const_field_iterator iter(md);
  upb_msg_field_iter_setdone(&iter.iter_);
  return iter;
}
inline const FieldDef* MessageDef::const_field_iterator::operator*() const {
  return upb_msg_iter_field(&iter_);
}
inline void MessageDef::const_field_iterator::operator++() {
  return upb_msg_field_next(&iter_);
}
inline bool MessageDef::const_field_iterator::operator==(
    const const_field_iterator &other) const {
  return upb_inttable_iter_isequal(&iter_, &other.iter_);
}
inline bool MessageDef::const_field_iterator::operator!=(
    const const_field_iterator &other) const {
  return !(*this == other);
}

inline MessageDef::const_oneof_iterator::const_oneof_iterator(
    const MessageDef* md) {
  upb_msg_oneof_begin(&iter_, md);
}
inline MessageDef::const_oneof_iterator MessageDef::const_oneof_iterator::end(
    const MessageDef *md) {
  MessageDef::const_oneof_iterator iter(md);
  upb_msg_oneof_iter_setdone(&iter.iter_);
  return iter;
}
inline const OneofDef* MessageDef::const_oneof_iterator::operator*() const {
  return upb_msg_iter_oneof(&iter_);
}
inline void MessageDef::const_oneof_iterator::operator++() {
  return upb_msg_oneof_next(&iter_);
}
inline bool MessageDef::const_oneof_iterator::operator==(
    const const_oneof_iterator &other) const {
  return upb_strtable_iter_isequal(&iter_, &other.iter_);
}
inline bool MessageDef::const_oneof_iterator::operator!=(
    const const_oneof_iterator &other) const {
  return !(*this == other);
}

inline const char* EnumDef::full_name() const {
  return upb_enumdef_fullname(this);
}
inline const char* EnumDef::name() const {
  return upb_enumdef_name(this);
}
inline int32_t EnumDef::default_value() const {
  return upb_enumdef_default(this);
}
inline int EnumDef::value_count() const { return upb_enumdef_numvals(this); }
inline bool EnumDef::FindValueByName(const char* name, int32_t *num) const {
  return upb_enumdef_ntoiz(this, name, num);
}
inline const char* EnumDef::FindValueByNumber(int32_t num) const {
  return upb_enumdef_iton(this, num);
}

inline EnumDef::Iterator::Iterator(const EnumDef* e) {
  upb_enum_begin(&iter_, e);
}
inline int32_t EnumDef::Iterator::number() {
  return upb_enum_iter_number(&iter_);
}
inline const char* EnumDef::Iterator::name() {
  return upb_enum_iter_name(&iter_);
}
inline bool EnumDef::Iterator::Done() { return upb_enum_done(&iter_); }
inline void EnumDef::Iterator::Next() { return upb_enum_next(&iter_); }

inline const MessageDef* OneofDef::containing_type() const {
  return upb_oneofdef_containingtype(this);
}
inline const char* OneofDef::name() const {
  return upb_oneofdef_name(this);
}
inline int OneofDef::field_count() const {
  return upb_oneofdef_numfields(this);
}
inline const FieldDef* OneofDef::FindFieldByName(const char* name,
                                                 size_t len) const {
  return upb_oneofdef_ntof(this, name, len);
}
inline const FieldDef* OneofDef::FindFieldByNumber(uint32_t num) const {
  return upb_oneofdef_itof(this, num);
}
inline OneofDef::const_iterator OneofDef::begin() const {
  return const_iterator(this);
}
inline OneofDef::const_iterator OneofDef::end() const {
  return const_iterator::end(this);
}

inline OneofDef::const_iterator::const_iterator(const OneofDef* md) {
  upb_oneof_begin(&iter_, md);
}
inline OneofDef::const_iterator OneofDef::const_iterator::end(
    const OneofDef *md) {
  OneofDef::const_iterator iter(md);
  upb_oneof_iter_setdone(&iter.iter_);
  return iter;
}
inline const FieldDef* OneofDef::const_iterator::operator*() const {
  return upb_msg_iter_field(&iter_);
}
inline void OneofDef::const_iterator::operator++() {
  return upb_oneof_next(&iter_);
}
inline bool OneofDef::const_iterator::operator==(
    const const_iterator &other) const {
  return upb_inttable_iter_isequal(&iter_, &other.iter_);
}
inline bool OneofDef::const_iterator::operator!=(
    const const_iterator &other) const {
  return !(*this == other);
}

inline const char* FileDef::name() const {
  return upb_filedef_name(this);
}
inline const char* FileDef::package() const {
  return upb_filedef_package(this);
}
inline const char* FileDef::phpprefix() const {
  return upb_filedef_phpprefix(this);
}
inline const char* FileDef::phpnamespace() const {
  return upb_filedef_phpnamespace(this);
}
inline int FileDef::def_count() const {
  return upb_filedef_defcount(this);
}
inline const Def* FileDef::def(int index) const {
  return upb_filedef_def(this, index);
}
inline Def* FileDef::def(int index) {
  return const_cast<Def*>(upb_filedef_def(this, index));
}
inline int FileDef::dependency_count() const {
  return upb_filedef_depcount(this);
}
inline const FileDef* FileDef::dependency(int index) const {
  return upb_filedef_dep(this, index);
}

}  /* namespace upb */
#endif

#endif /* UPB_DEF_H_ */<|MERGE_RESOLUTION|>--- conflicted
+++ resolved
@@ -45,100 +45,6 @@
 
 /* upb::FieldDef **************************************************************/
 
-<<<<<<< HEAD
-=======
-/* The types a field can have.  Note that this list is not identical to the
- * types defined in descriptor.proto, which gives INT32 and SINT32 separate
- * types (we distinguish the two with the "integer encoding" enum below). */
-typedef enum {
-  /* Types stored in 1 byte. */
-  UPB_TYPE_BOOL     = 1,
-  /* Types stored in 4 bytes. */
-  UPB_TYPE_FLOAT    = 2,
-  UPB_TYPE_INT32    = 3,
-  UPB_TYPE_UINT32   = 4,
-  UPB_TYPE_ENUM     = 5,  /* Enum values are int32. */
-  /* Types stored as pointers (probably 4 or 8 bytes). */
-  UPB_TYPE_STRING   = 6,
-  UPB_TYPE_BYTES    = 7,
-  UPB_TYPE_MESSAGE  = 8,
-  /* Types stored as 8 bytes. */
-  UPB_TYPE_DOUBLE   = 9,
-  UPB_TYPE_INT64    = 10,
-  UPB_TYPE_UINT64   = 11
-} upb_fieldtype_t;
-
-/* The repeated-ness of each field; this matches descriptor.proto. */
-typedef enum {
-  UPB_LABEL_OPTIONAL = 1,
-  UPB_LABEL_REQUIRED = 2,
-  UPB_LABEL_REPEATED = 3
-} upb_label_t;
-
-/* How integers should be encoded in serializations that offer multiple
- * integer encoding methods. */
-typedef enum {
-  UPB_INTFMT_VARIABLE = 1,
-  UPB_INTFMT_FIXED = 2,
-  UPB_INTFMT_ZIGZAG = 3   /* Only for signed types (INT32/INT64). */
-} upb_intfmt_t;
-
-/* Descriptor types, as defined in descriptor.proto. */
-typedef enum {
-  UPB_DESCRIPTOR_TYPE_DOUBLE   = 1,
-  UPB_DESCRIPTOR_TYPE_FLOAT    = 2,
-  UPB_DESCRIPTOR_TYPE_INT64    = 3,
-  UPB_DESCRIPTOR_TYPE_UINT64   = 4,
-  UPB_DESCRIPTOR_TYPE_INT32    = 5,
-  UPB_DESCRIPTOR_TYPE_FIXED64  = 6,
-  UPB_DESCRIPTOR_TYPE_FIXED32  = 7,
-  UPB_DESCRIPTOR_TYPE_BOOL     = 8,
-  UPB_DESCRIPTOR_TYPE_STRING   = 9,
-  UPB_DESCRIPTOR_TYPE_GROUP    = 10,
-  UPB_DESCRIPTOR_TYPE_MESSAGE  = 11,
-  UPB_DESCRIPTOR_TYPE_BYTES    = 12,
-  UPB_DESCRIPTOR_TYPE_UINT32   = 13,
-  UPB_DESCRIPTOR_TYPE_ENUM     = 14,
-  UPB_DESCRIPTOR_TYPE_SFIXED32 = 15,
-  UPB_DESCRIPTOR_TYPE_SFIXED64 = 16,
-  UPB_DESCRIPTOR_TYPE_SINT32   = 17,
-  UPB_DESCRIPTOR_TYPE_SINT64   = 18
-} upb_descriptortype_t;
-
-typedef enum {
-  UPB_SYNTAX_PROTO2 = 2,
-  UPB_SYNTAX_PROTO3 = 3
-} upb_syntax_t;
-
-/* All the different kind of well known type messages. For simplicity of check,
- * number wrappers and string wrappers are grouped together. Make sure the
- * order and merber of these groups are not changed.
- */
-typedef enum {
-  UPB_WELLKNOWN_UNSPECIFIED,
-  UPB_WELLKNOWN_DURATION,
-  UPB_WELLKNOWN_TIMESTAMP,
-  /* number wrappers */
-  UPB_WELLKNOWN_DOUBLEVALUE,
-  UPB_WELLKNOWN_FLOATVALUE,
-  UPB_WELLKNOWN_INT64VALUE,
-  UPB_WELLKNOWN_UINT64VALUE,
-  UPB_WELLKNOWN_INT32VALUE,
-  UPB_WELLKNOWN_UINT32VALUE,
-  /* string wrappers */
-  UPB_WELLKNOWN_STRINGVALUE,
-  UPB_WELLKNOWN_BYTESVALUE,
-  UPB_WELLKNOWN_BOOLVALUE,
-  UPB_WELLKNOWN_VALUE,
-  UPB_WELLKNOWN_LISTVALUE,
-  UPB_WELLKNOWN_STRUCT
-} upb_wellknowntype_t;
-
-
-/* Maps descriptor type -> upb field type.  */
-extern const uint8_t upb_desctype_to_fieldtype[];
-
->>>>>>> 3c742bfd
 /* Maximum field number allowed for FieldDefs.  This is an inherent limit of the
  * protobuf wire format. */
 #define UPB_MAX_FIELDNUMBER ((1 << 29) - 1)
@@ -500,21 +406,13 @@
 int upb_msgdef_numoneofs(const upb_msgdef *m);
 upb_syntax_t upb_msgdef_syntax(const upb_msgdef *m);
 bool upb_msgdef_mapentry(const upb_msgdef *m);
-<<<<<<< HEAD
-bool upb_msgdef_duration(const upb_msgdef *m);
-bool upb_msgdef_timestamp(const upb_msgdef *m);
-bool upb_msgdef_value(const upb_msgdef *m);
-bool upb_msgdef_listvalue(const upb_msgdef *m);
-bool upb_msgdef_structvalue(const upb_msgdef *m);
+upb_wellknowntype_t upb_msgdef_wellknowntype(const upb_msgdef *m);
+bool upb_msgdef_isnumberwrapper(const upb_msgdef *m);
+bool upb_msgdef_setsyntax(upb_msgdef *m, upb_syntax_t syntax);
 
 /* Internal-only. */
 size_t upb_msgdef_selectorcount(const upb_msgdef *m);
 uint32_t upb_msgdef_submsgfieldcount(const upb_msgdef *m);
-=======
-upb_wellknowntype_t upb_msgdef_wellknowntype(const upb_msgdef *m);
-bool upb_msgdef_isnumberwrapper(const upb_msgdef *m);
-bool upb_msgdef_setsyntax(upb_msgdef *m, upb_syntax_t syntax);
->>>>>>> 3c742bfd
 
 /* Field lookup in a couple of different variations:
  *   - itof = int to field
