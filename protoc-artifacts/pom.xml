<?xml version="1.0" encoding="UTF-8"?>
<project xmlns="http://maven.apache.org/POM/4.0.0" xmlns:xsi="http://www.w3.org/2001/XMLSchema-instance" xsi:schemaLocation="http://maven.apache.org/POM/4.0.0 http://maven.apache.org/maven-v4_0_0.xsd">
  <modelVersion>4.0.0</modelVersion>
  <parent>
    <groupId>com.google</groupId>
    <artifactId>google</artifactId>
    <version>1</version>
  </parent>
  <groupId>com.google.protobuf</groupId>
  <artifactId>protoc</artifactId>
<<<<<<< HEAD
  <version>3.11.0-rc-1</version>
=======
  <version>3.11.2</version>
>>>>>>> 63cfdafa
  <packaging>pom</packaging>
  <name>Protobuf Compiler</name>
  <description>
    Protobuf Compiler (protoc) is a compiler for .proto files. It generates
    language-specific code for Protobuf messages and RPC interfaces.
  </description>
  <inceptionYear>2008</inceptionYear>
  <url>https://developers.google.com/protocol-buffers/</url>
  <licenses>
    <license>
      <name>3-Clause BSD License</name>
      <url>https://opensource.org/licenses/BSD-3-Clause</url>
      <distribution>repo</distribution>
    </license>
  </licenses>
  <scm>
    <url>https://github.com/protocolbuffers/protobuf</url>
    <connection>
      scm:git:https://github.com/protocolbuffers/protobuf.git
    </connection>
  </scm>
  <build>
    <plugins>
      <plugin>
        <groupId>org.codehaus.mojo</groupId>
        <artifactId>build-helper-maven-plugin</artifactId>
        <version>1.8</version>
        <executions>
          <execution>
            <id>attach-artifacts</id>
            <phase>package</phase>
            <goals>
              <goal>attach-artifact</goal>
            </goals>
            <configuration>
              <artifacts>
                <artifact>
                  <file>${basedir}/target/linux/x86_64/protoc.exe</file>
                  <classifier>linux-x86_64</classifier>
                  <type>exe</type>
                </artifact>
                <artifact>
                  <file>${basedir}/target/linux/x86_32/protoc.exe</file>
                  <classifier>linux-x86_32</classifier>
                  <type>exe</type>
                </artifact>
                <artifact>
                  <file>${basedir}/target/windows/x86_64/protoc.exe</file>
                  <classifier>windows-x86_64</classifier>
                  <type>exe</type>
                </artifact>
                <artifact>
                  <file>${basedir}/target/windows/x86_32/protoc.exe</file>
                  <classifier>windows-x86_32</classifier>
                  <type>exe</type>
                </artifact>
                <artifact>
                  <file>${basedir}/target/osx/x86_64/protoc.exe</file>
                  <classifier>osx-x86_64</classifier>
                  <type>exe</type>
                </artifact>
                <artifact>
                  <file>${basedir}/target/osx/x86_32/protoc.exe</file>
                  <classifier>osx-x86_32</classifier>
                  <type>exe</type>
                </artifact>
                <artifact>
                  <file>${basedir}/target/linux/aarch_64/protoc.exe</file>
                  <classifier>linux-aarch_64</classifier>
                  <type>exe</type>
                </artifact>
                <artifact>
                  <file>${basedir}/target/linux/ppcle_64/protoc.exe</file>
                  <classifier>linux-ppcle_64</classifier>
                  <type>exe</type>
	  	</artifact>
                <artifact>
                  <file>${basedir}/target/linux/s390x_64/protoc.exe</file>
                  <classifier>linux-s390x_64</classifier>
                  <type>exe</type>
                </artifact>
              </artifacts>
            </configuration>
          </execution>
        </executions>
      </plugin>
    </plugins>
  </build>
  <profiles>
    <profile>
      <id>release</id>
      <properties>
        <!-- Specify the staging repository to deploy to. This can be left
             empty for the first deployment, and Sonatype will create one. For
             subsequent deployments it should be set to what Sonatype has
             created, so that all deployments will go to the same repository.
             -->
        <staging.repository/>
      </properties>
      <build>
        <plugins>
          <plugin>
            <groupId>org.apache.maven.plugins</groupId>
            <artifactId>maven-gpg-plugin</artifactId>
            <version>1.5</version>
            <executions>
              <execution>
                <id>sign-artifacts</id>
                <phase>verify</phase>
                <goals>
                  <goal>sign</goal>
                </goals>
              </execution>
            </executions>
          </plugin>
          <plugin>
            <groupId>org.sonatype.plugins</groupId>
            <artifactId>nexus-staging-maven-plugin</artifactId>
            <version>1.6.3</version>
            <extensions>true</extensions>
            <configuration>
               <serverId>sonatype-nexus-staging</serverId>
               <nexusUrl>https://oss.sonatype.org/</nexusUrl>
               <skipStagingRepositoryClose>true</skipStagingRepositoryClose>
               <autoReleaseAfterClose>false</autoReleaseAfterClose>
               <stagingRepositoryId>${staging.repository}</stagingRepositoryId>
            </configuration>
          </plugin>
        </plugins>
      </build>
    </profile>
  </profiles>
</project><|MERGE_RESOLUTION|>--- conflicted
+++ resolved
@@ -8,11 +8,7 @@
   </parent>
   <groupId>com.google.protobuf</groupId>
   <artifactId>protoc</artifactId>
-<<<<<<< HEAD
-  <version>3.11.0-rc-1</version>
-=======
   <version>3.11.2</version>
->>>>>>> 63cfdafa
   <packaging>pom</packaging>
   <name>Protobuf Compiler</name>
   <description>
