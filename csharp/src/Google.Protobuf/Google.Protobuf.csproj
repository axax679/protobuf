<Project Sdk="Microsoft.NET.Sdk">

  <PropertyGroup>
    <Description>C# runtime library for Protocol Buffers - Google's data interchange format.</Description>
    <Copyright>Copyright 2015, Google Inc.</Copyright>
    <AssemblyTitle>Google Protocol Buffers</AssemblyTitle>
<<<<<<< HEAD
    <VersionPrefix>3.11.0-rc1</VersionPrefix>
=======
    <VersionPrefix>3.11.2</VersionPrefix>
>>>>>>> 63cfdafa
    <LangVersion>6</LangVersion>
    <Authors>Google Inc.</Authors>
    <TargetFrameworks>netstandard1.0;netstandard2.0;net45</TargetFrameworks>
    <GenerateDocumentationFile>true</GenerateDocumentationFile>
    <AssemblyOriginatorKeyFile>../../keys/Google.Protobuf.snk</AssemblyOriginatorKeyFile>
    <SignAssembly>true</SignAssembly>
    <PublicSign Condition=" '$(OS)' != 'Windows_NT' ">true</PublicSign>
    <PackageTags>Protocol;Buffers;Binary;Serialization;Format;Google;proto;proto3</PackageTags>
    <PackageReleaseNotes>C# proto3 support</PackageReleaseNotes>
    <PackageProjectUrl>https://github.com/protocolbuffers/protobuf</PackageProjectUrl>
    <PackageLicenseUrl>https://github.com/protocolbuffers/protobuf/blob/master/LICENSE</PackageLicenseUrl>
    <RepositoryType>git</RepositoryType>
    <RepositoryUrl>https://github.com/protocolbuffers/protobuf.git</RepositoryUrl>
    <!-- Include PDB in the built .nupkg -->
    <AllowedOutputExtensionsInPackageBuildOutputFolder>$(AllowedOutputExtensionsInPackageBuildOutputFolder);.pdb</AllowedOutputExtensionsInPackageBuildOutputFolder>
  </PropertyGroup>

  <PropertyGroup Condition=" '$(TargetFramework)' == 'net45' or '$(TargetFramework)' == 'netstandard2.0' ">
    <DefineConstants>$(DefineConstants);GOOGLE_PROTOBUF_SUPPORT_SYSTEM_MEMORY</DefineConstants>
  </PropertyGroup>

  <!-- Needed for the net45 build to work on Unix. See https://github.com/dotnet/designs/pull/33 -->
  <ItemGroup>
    <PackageReference Include="Microsoft.NETFramework.ReferenceAssemblies" PrivateAssets="All" Version="1.0.0-preview.2"/>
  </ItemGroup>

  <ItemGroup Condition=" '$(TargetFramework)' == 'net45' or '$(TargetFramework)' == 'netstandard2.0' ">
    <PackageReference Include="System.Memory" Version="4.5.2"/>
  </ItemGroup>

  <ItemGroup>
    <PackageReference Include="Microsoft.SourceLink.GitHub" PrivateAssets="All" Version="1.0.0-beta2-18618-05"/>
  </ItemGroup>

</Project><|MERGE_RESOLUTION|>--- conflicted
+++ resolved
@@ -4,11 +4,7 @@
     <Description>C# runtime library for Protocol Buffers - Google's data interchange format.</Description>
     <Copyright>Copyright 2015, Google Inc.</Copyright>
     <AssemblyTitle>Google Protocol Buffers</AssemblyTitle>
-<<<<<<< HEAD
-    <VersionPrefix>3.11.0-rc1</VersionPrefix>
-=======
     <VersionPrefix>3.11.2</VersionPrefix>
->>>>>>> 63cfdafa
     <LangVersion>6</LangVersion>
     <Authors>Google Inc.</Authors>
     <TargetFrameworks>netstandard1.0;netstandard2.0;net45</TargetFrameworks>
