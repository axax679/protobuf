--- conflicted
+++ resolved
@@ -4,14 +4,8 @@
     <Description>C# runtime library for Protocol Buffers - Google's data interchange format.</Description>
     <Copyright>Copyright 2015, Google Inc.</Copyright>
     <AssemblyTitle>Google Protocol Buffers</AssemblyTitle>
-<<<<<<< HEAD
-    <VersionPrefix>3.21.5</VersionPrefix>
+    <VersionPrefix>3.21.6</VersionPrefix>
     <LangVersion>10.0</LangVersion>
-=======
-    <VersionPrefix>3.21.6</VersionPrefix>
-    <!-- C# 7.2 is required for Span/BufferWriter/ReadOnlySequence -->
-    <LangVersion>7.2</LangVersion>
->>>>>>> bea6726c
     <Authors>Google Inc.</Authors>
     <TargetFrameworks>netstandard1.1;netstandard2.0;net45;net50</TargetFrameworks>
     <GenerateDocumentationFile>true</GenerateDocumentationFile>
