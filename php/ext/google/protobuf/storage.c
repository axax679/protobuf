// Protocol Buffers - Google's data interchange format
// Copyright 2008 Google Inc.  All rights reserved.
// https://developers.google.com/protocol-buffers/
//
// Redistribution and use in source and binary forms, with or without
// modification, are permitted provided that the following conditions are
// met:
//
//     * Redistributions of source code must retain the above copyright
// notice, this list of conditions and the following disclaimer.
//     * Redistributions in binary form must reproduce the above
// copyright notice, this list of conditions and the following disclaimer
// in the documentation and/or other materials provided with the
// distribution.
//     * Neither the name of Google Inc. nor the names of its
// contributors may be used to endorse or promote products derived from
// this software without specific prior written permission.
//
// THIS SOFTWARE IS PROVIDED BY THE COPYRIGHT HOLDERS AND CONTRIBUTORS
// "AS IS" AND ANY EXPRESS OR IMPLIED WARRANTIES, INCLUDING, BUT NOT
// LIMITED TO, THE IMPLIED WARRANTIES OF MERCHANTABILITY AND FITNESS FOR
// A PARTICULAR PURPOSE ARE DISCLAIMED. IN NO EVENT SHALL THE COPYRIGHT
// OWNER OR CONTRIBUTORS BE LIABLE FOR ANY DIRECT, INDIRECT, INCIDENTAL,
// SPECIAL, EXEMPLARY, OR CONSEQUENTIAL DAMAGES (INCLUDING, BUT NOT
// LIMITED TO, PROCUREMENT OF SUBSTITUTE GOODS OR SERVICES; LOSS OF USE,
// DATA, OR PROFITS; OR BUSINESS INTERRUPTION) HOWEVER CAUSED AND ON ANY
// THEORY OF LIABILITY, WHETHER IN CONTRACT, STRICT LIABILITY, OR TORT
// (INCLUDING NEGLIGENCE OR OTHERWISE) ARISING IN ANY WAY OUT OF THE USE
// OF THIS SOFTWARE, EVEN IF ADVISED OF THE POSSIBILITY OF SUCH DAMAGE.

#include <stdint.h>
#include <protobuf.h>
#include <Zend/zend.h>

#include "utf8.h"

// -----------------------------------------------------------------------------
// Native slot storage.
// -----------------------------------------------------------------------------

#define DEREF(memory, type) *(type*)(memory)

size_t native_slot_size(upb_fieldtype_t type) {
  switch (type) {
    case UPB_TYPE_FLOAT: return 4;
    case UPB_TYPE_DOUBLE: return 8;
    case UPB_TYPE_BOOL: return 1;
    case UPB_TYPE_STRING: return sizeof(void*);
    case UPB_TYPE_BYTES: return sizeof(void*);
    case UPB_TYPE_MESSAGE: return sizeof(void*);
    case UPB_TYPE_ENUM: return 4;
    case UPB_TYPE_INT32: return 4;
    case UPB_TYPE_INT64: return 8;
    case UPB_TYPE_UINT32: return 4;
    case UPB_TYPE_UINT64: return 8;
    default: return 0;
  }
}

static bool native_slot_is_default(upb_fieldtype_t type, const void* memory) {
  switch (type) {
#define CASE_TYPE(upb_type, c_type)    \
  case UPB_TYPE_##upb_type: {          \
    return DEREF(memory, c_type) == 0; \
  }
    CASE_TYPE(INT32,  int32_t )
    CASE_TYPE(UINT32, uint32_t)
    CASE_TYPE(ENUM,   int32_t )
    CASE_TYPE(INT64,  int64_t )
    CASE_TYPE(UINT64, uint64_t)
    CASE_TYPE(FLOAT,  float   )
    CASE_TYPE(DOUBLE, double  )
    CASE_TYPE(BOOL,   int8_t  )

#undef CASE_TYPE
    case UPB_TYPE_STRING:
    case UPB_TYPE_BYTES:
      return Z_STRLEN_P(CACHED_PTR_TO_ZVAL_PTR(memory)) == 0;
    case UPB_TYPE_MESSAGE:
      return Z_TYPE_P(CACHED_PTR_TO_ZVAL_PTR(memory)) == IS_NULL;
    default: return false;
  }
}

bool native_slot_set(upb_fieldtype_t type, const zend_class_entry* klass,
                     void* memory, zval* value PHP_PROTO_TSRMLS_DC) {
  switch (type) {
    case UPB_TYPE_STRING:
    case UPB_TYPE_BYTES: {
      if (!protobuf_convert_to_string(value)) {
        return false;
      }
      if (type == UPB_TYPE_STRING &&
          !is_structurally_valid_utf8(Z_STRVAL_P(value), Z_STRLEN_P(value))) {
        zend_error(E_USER_ERROR, "Given string is not UTF8 encoded.");
        return false;
      }

      zval* cached_zval = CACHED_PTR_TO_ZVAL_PTR((CACHED_VALUE*)memory);
      if (EXPECTED(cached_zval != NULL)) {
#if PHP_MAJOR_VERSION < 7
        REPLACE_ZVAL_VALUE((zval**)memory, value, 1);
#elif PHP_VERSION_ID < 70400
        zend_assign_to_variable(cached_zval, value, IS_CV);
#else
        zend_assign_to_variable(cached_zval, value, IS_CV, 0);
#endif
      }
      break;
    }
    case UPB_TYPE_MESSAGE: {
      if (Z_TYPE_P(value) != IS_OBJECT && Z_TYPE_P(value) != IS_NULL) {
        zend_error(E_USER_ERROR, "Given value is not message.");
        return false;
      }
      if (Z_TYPE_P(value) == IS_OBJECT && klass != Z_OBJCE_P(value)) {
        zend_error(E_USER_ERROR, "Given message does not have correct class.");
        return false;
      }

#if PHP_MAJOR_VERSION < 7
      REPLACE_ZVAL_VALUE((CACHED_VALUE*)memory, value, 1);
#else
      zval* property_ptr = CACHED_PTR_TO_ZVAL_PTR((CACHED_VALUE*)memory);
      if (EXPECTED(property_ptr != value)) {
        php_proto_zval_ptr_dtor(property_ptr);
      }

      ZVAL_ZVAL(property_ptr, value, 1, 0);
#endif

      break;
    }

#define CASE_TYPE(upb_type, type, c_type, php_type)              \
  case UPB_TYPE_##upb_type: {                                    \
    c_type type##_value;                                         \
    if (protobuf_convert_to_##type(value, &type##_value)) {      \
      DEREF(memory, c_type) = type##_value;                      \
    }                                                            \
    break;                                                       \
  }
      CASE_TYPE(INT32,  int32,  int32_t,  LONG)
      CASE_TYPE(UINT32, uint32, uint32_t, LONG)
      CASE_TYPE(ENUM,   int32,  int32_t,  LONG)
      CASE_TYPE(INT64,  int64,  int64_t,  LONG)
      CASE_TYPE(UINT64, uint64, uint64_t, LONG)
      CASE_TYPE(FLOAT,  float,  float,    DOUBLE)
      CASE_TYPE(DOUBLE, double, double,   DOUBLE)
      CASE_TYPE(BOOL,   bool,   int8_t,   BOOL)

#undef CASE_TYPE

    default:
      break;
  }

  return true;
}

bool native_slot_set_by_array(upb_fieldtype_t type,
                              const zend_class_entry* klass, void* memory,
                              zval* value TSRMLS_DC) {
#if PHP_MAJOR_VERSION >= 7
  if (Z_ISREF_P(value)) {
    ZVAL_DEREF(value);
  }
#endif
  switch (type) {
    case UPB_TYPE_STRING:
    case UPB_TYPE_BYTES: {
      if (!protobuf_convert_to_string(value)) {
        return false;
      }
      if (type == UPB_TYPE_STRING &&
          !is_structurally_valid_utf8(Z_STRVAL_P(value), Z_STRLEN_P(value))) {
        zend_error(E_USER_ERROR, "Given string is not UTF8 encoded.");
        return false;
      }

      // Handles repeated/map string field. Memory provided by
      // RepeatedField/Map is not initialized.
#if PHP_MAJOR_VERSION < 7
      MAKE_STD_ZVAL(DEREF(memory, zval*));
      PHP_PROTO_ZVAL_STRINGL(DEREF(memory, zval*), Z_STRVAL_P(value),
                             Z_STRLEN_P(value), 1);
#else
      *(zend_string**)memory =
          zend_string_init(Z_STRVAL_P(value), Z_STRLEN_P(value), 0);
#endif
      break;
    }
    case UPB_TYPE_MESSAGE: {
      if (Z_TYPE_P(value) != IS_OBJECT) {
        zend_error(E_USER_ERROR, "Given value is not message.");
        return false;
      }
      if (Z_TYPE_P(value) == IS_OBJECT && klass != Z_OBJCE_P(value)) {
        zend_error(E_USER_ERROR, "Given message does not have correct class.");
        return false;
      }
#if PHP_MAJOR_VERSION < 7
      if (EXPECTED(DEREF(memory, zval*) != value)) {
        DEREF(memory, zval*) = value;
        Z_ADDREF_P(value);
      }
#else
      DEREF(memory, zval*) = value;
      GC_ADDREF(Z_OBJ_P(value));
#endif
      break;
    }
    default:
      return native_slot_set(type, klass, memory, value TSRMLS_CC);
  }
  return true;
}

bool native_slot_set_by_map(upb_fieldtype_t type, const zend_class_entry* klass,
                            void* memory, zval* value TSRMLS_DC) {
#if PHP_MAJOR_VERSION >= 7
  if (Z_ISREF_P(value)) {
    ZVAL_DEREF(value);
  }
#endif
  switch (type) {
    case UPB_TYPE_STRING:
    case UPB_TYPE_BYTES: {
      if (!protobuf_convert_to_string(value)) {
        return false;
      }
      if (type == UPB_TYPE_STRING &&
          !is_structurally_valid_utf8(Z_STRVAL_P(value), Z_STRLEN_P(value))) {
        zend_error(E_USER_ERROR, "Given string is not UTF8 encoded.");
        return false;
      }

      // Handles repeated/map string field. Memory provided by
      // RepeatedField/Map is not initialized.
#if PHP_MAJOR_VERSION < 7
      MAKE_STD_ZVAL(DEREF(memory, zval*));
      PHP_PROTO_ZVAL_STRINGL(DEREF(memory, zval*), Z_STRVAL_P(value),
                             Z_STRLEN_P(value), 1);
#else
      *(zend_string**)memory =
          zend_string_init(Z_STRVAL_P(value), Z_STRLEN_P(value), 0);
#endif
      break;
    }
    case UPB_TYPE_MESSAGE: {
      if (Z_TYPE_P(value) != IS_OBJECT) {
        zend_error(E_USER_ERROR, "Given value is not message.");
        return false;
      }
      if (Z_TYPE_P(value) == IS_OBJECT && klass != Z_OBJCE_P(value)) {
        zend_error(E_USER_ERROR, "Given message does not have correct class.");
        return false;
      }
#if PHP_MAJOR_VERSION < 7
      if (EXPECTED(DEREF(memory, zval*) != value)) {
        DEREF(memory, zval*) = value;
        Z_ADDREF_P(value);
      }
#else
      DEREF(memory, zend_object*) = Z_OBJ_P(value);
      GC_ADDREF(Z_OBJ_P(value));
#endif
      break;
    }
    default:
      return native_slot_set(type, klass, memory, value TSRMLS_CC);
  }
  return true;
}

void native_slot_init(upb_fieldtype_t type, void* memory, CACHED_VALUE* cache) {
  switch (type) {
    case UPB_TYPE_FLOAT:
      DEREF(memory, float) = 0.0;
      break;
    case UPB_TYPE_DOUBLE:
      DEREF(memory, double) = 0.0;
      break;
    case UPB_TYPE_BOOL:
      DEREF(memory, int8_t) = 0;
      break;
    case UPB_TYPE_STRING:
    case UPB_TYPE_BYTES:
    case UPB_TYPE_MESSAGE:
      DEREF(memory, CACHED_VALUE*) = cache;
      break;
    case UPB_TYPE_ENUM:
    case UPB_TYPE_INT32:
      DEREF(memory, int32_t) = 0;
      break;
    case UPB_TYPE_INT64:
      DEREF(memory, int64_t) = 0;
      break;
    case UPB_TYPE_UINT32:
      DEREF(memory, uint32_t) = 0;
      break;
    case UPB_TYPE_UINT64:
      DEREF(memory, uint64_t) = 0;
      break;
    default:
      break;
  }
}

void native_slot_get(upb_fieldtype_t type, const void* memory,
                     CACHED_VALUE* cache TSRMLS_DC) {
  switch (type) {
#define CASE(upb_type, php_type, c_type)                                   \
  case UPB_TYPE_##upb_type:                                                \
    PHP_PROTO_SEPARATE_ZVAL_IF_NOT_REF(cache);                             \
    ZVAL_##php_type(CACHED_PTR_TO_ZVAL_PTR(cache), DEREF(memory, c_type)); \
    return;

    CASE(FLOAT, DOUBLE, float)
    CASE(DOUBLE, DOUBLE, double)
    CASE(BOOL, BOOL, int8_t)
    CASE(INT32, LONG, int32_t)
    CASE(ENUM, LONG, uint32_t)

#undef CASE

#if SIZEOF_LONG == 4
#define CASE(upb_type, c_type)                                       \
  case UPB_TYPE_##upb_type: {                                        \
    PHP_PROTO_SEPARATE_ZVAL_IF_NOT_REF(cache);                       \
    char buffer[MAX_LENGTH_OF_INT64];                                \
    sprintf(buffer, "%lld", DEREF(memory, c_type));                  \
    PHP_PROTO_ZVAL_STRING(CACHED_PTR_TO_ZVAL_PTR(cache), buffer, 1); \
    return;                                                          \
  }
#else
#define CASE(upb_type, c_type)                                       \
  case UPB_TYPE_##upb_type: {                                        \
    PHP_PROTO_SEPARATE_ZVAL_IF_NOT_REF(cache);                       \
    ZVAL_LONG(CACHED_PTR_TO_ZVAL_PTR(cache), DEREF(memory, c_type)); \
    return;                                                          \
  }
#endif
CASE(UINT64, uint64_t)
CASE(INT64,  int64_t)
#undef CASE

    case UPB_TYPE_UINT32: {
      // Prepend bit-1 for negative numbers, so that uint32 value will be
      // consistent on both 32-bit and 64-bit architectures.
      PHP_PROTO_SEPARATE_ZVAL_IF_NOT_REF(cache);
      int value = DEREF(memory, int32_t);
      if (sizeof(int) == 8) {
        value |= (-((value >> 31) & 0x1) & 0xFFFFFFFF00000000);
      }
      ZVAL_LONG(CACHED_PTR_TO_ZVAL_PTR(cache), value);
      return;
    }

    case UPB_TYPE_STRING:
    case UPB_TYPE_BYTES: {
      // For optional string/bytes/message fields, the cache is owned by the
      // containing message and should have been updated during
      // setting/decoding. However, oneof accessor call this function by
      // providing the return value directly, which is not the same as the cache
      // value.
      zval* value = CACHED_PTR_TO_ZVAL_PTR((CACHED_VALUE*)memory);
      if (CACHED_PTR_TO_ZVAL_PTR(cache) != value) {
        PHP_PROTO_ZVAL_STRINGL(CACHED_PTR_TO_ZVAL_PTR(cache), Z_STRVAL_P(value),
                               Z_STRLEN_P(value), 1);
      }
      break;
    }
    case UPB_TYPE_MESSAGE: {
      // Same as above for string/bytes fields.
      zval* value = CACHED_PTR_TO_ZVAL_PTR((CACHED_VALUE*)memory);
      if (CACHED_PTR_TO_ZVAL_PTR(cache) != value) {
        ZVAL_ZVAL(CACHED_PTR_TO_ZVAL_PTR(cache), value, 1, 0);
      }
      return;
    }
    default:
      return;
  }
}

void native_slot_get_by_array(upb_fieldtype_t type, const void* memory,
                              CACHED_VALUE* cache TSRMLS_DC) {
  switch (type) {
    case UPB_TYPE_STRING:
    case UPB_TYPE_BYTES: {
#if PHP_MAJOR_VERSION < 7
      zval* value = CACHED_PTR_TO_ZVAL_PTR((CACHED_VALUE*)memory);
      if (EXPECTED(CACHED_PTR_TO_ZVAL_PTR(cache) != value)) {
        PHP_PROTO_ZVAL_STRINGL(CACHED_PTR_TO_ZVAL_PTR(cache),
                               Z_STRVAL_P(value), Z_STRLEN_P(value), 1);
      }
#else
      ZVAL_NEW_STR(cache, zend_string_dup(*(zend_string**)memory, 0));
#endif
      return;
    }
    case UPB_TYPE_MESSAGE: {
#if PHP_MAJOR_VERSION < 7
      zval* value = CACHED_PTR_TO_ZVAL_PTR((CACHED_VALUE*)memory);
      if (EXPECTED(CACHED_PTR_TO_ZVAL_PTR(cache) != value)) {
        ZVAL_ZVAL(CACHED_PTR_TO_ZVAL_PTR(cache), value, 1, 0);
      }
#else
      ZVAL_COPY(CACHED_PTR_TO_ZVAL_PTR(cache), memory);
#endif
      return;
    }
    default:
      native_slot_get(type, memory, cache TSRMLS_CC);
  }
}

void native_slot_get_by_map_key(upb_fieldtype_t type, const void* memory,
                                int length, CACHED_VALUE* cache TSRMLS_DC) {
  switch (type) {
    case UPB_TYPE_STRING:
    case UPB_TYPE_BYTES: {
      PHP_PROTO_ZVAL_STRINGL(CACHED_PTR_TO_ZVAL_PTR(cache), memory, length, 1);
      return;
    }
    default:
      native_slot_get(type, memory, cache TSRMLS_CC);
  }
}

void native_slot_get_by_map_value(upb_fieldtype_t type, const void* memory,
                              CACHED_VALUE* cache TSRMLS_DC) {
  switch (type) {
    case UPB_TYPE_MESSAGE: {
#if PHP_MAJOR_VERSION < 7
      zval* value = CACHED_PTR_TO_ZVAL_PTR((CACHED_VALUE*)memory);
      if (EXPECTED(CACHED_PTR_TO_ZVAL_PTR(cache) != value)) {
        ZVAL_ZVAL(CACHED_PTR_TO_ZVAL_PTR(cache), value, 1, 0);
      }
#else
      GC_ADDREF(*(zend_object**)memory);
      ZVAL_OBJ(cache, *(zend_object**)memory);
#endif
      return;
    }
    default:
      native_slot_get_by_array(type, memory, cache TSRMLS_CC);
  }
}

void native_slot_get_default(upb_fieldtype_t type,
                             CACHED_VALUE* cache TSRMLS_DC) {
  switch (type) {
#define CASE(upb_type, php_type)                       \
  case UPB_TYPE_##upb_type:                            \
    PHP_PROTO_SEPARATE_ZVAL_IF_NOT_REF(cache);         \
    ZVAL_##php_type(CACHED_PTR_TO_ZVAL_PTR(cache), 0); \
    return;

    CASE(FLOAT, DOUBLE)
    CASE(DOUBLE, DOUBLE)
    CASE(BOOL, BOOL)
    CASE(INT32, LONG)
    CASE(UINT32, LONG)
    CASE(ENUM, LONG)

#undef CASE

#if SIZEOF_LONG == 4
#define CASE(upb_type)                                            \
  case UPB_TYPE_##upb_type: {                                     \
    PHP_PROTO_SEPARATE_ZVAL_IF_NOT_REF(cache);                    \
    PHP_PROTO_ZVAL_STRING(CACHED_PTR_TO_ZVAL_PTR(cache), "0", 1); \
    return;                                                       \
  }
#else
#define CASE(upb_type)                           \
  case UPB_TYPE_##upb_type: {                    \
    PHP_PROTO_SEPARATE_ZVAL_IF_NOT_REF(cache);   \
    ZVAL_LONG(CACHED_PTR_TO_ZVAL_PTR(cache), 0); \
    return;                                      \
  }
#endif
CASE(UINT64)
CASE(INT64)
#undef CASE

    case UPB_TYPE_STRING:
    case UPB_TYPE_BYTES: {
      PHP_PROTO_SEPARATE_ZVAL_IF_NOT_REF(cache);
      PHP_PROTO_ZVAL_STRINGL(CACHED_PTR_TO_ZVAL_PTR(cache), "", 0, 1);
      break;
    }
    case UPB_TYPE_MESSAGE: {
      PHP_PROTO_SEPARATE_ZVAL_IF_NOT_REF(cache);
      ZVAL_NULL(CACHED_PTR_TO_ZVAL_PTR(cache));
      return;
    }
    default:
      return;
  }
}

// -----------------------------------------------------------------------------
// Map field utilities.
// ----------------------------------------------------------------------------

const upb_msgdef* tryget_map_entry_msgdef(const upb_fielddef* field) {
  const upb_msgdef* subdef;
  if (upb_fielddef_label(field) != UPB_LABEL_REPEATED ||
      upb_fielddef_type(field) != UPB_TYPE_MESSAGE) {
    return NULL;
  }
  subdef = upb_fielddef_msgsubdef(field);
  return upb_msgdef_mapentry(subdef) ? subdef : NULL;
}

const upb_msgdef* map_entry_msgdef(const upb_fielddef* field) {
  const upb_msgdef* subdef = tryget_map_entry_msgdef(field);
  assert(subdef);
  return subdef;
}

bool is_map_field(const upb_fielddef* field) {
  return tryget_map_entry_msgdef(field) != NULL;
}

const upb_fielddef* map_field_key(const upb_fielddef* field) {
  const upb_msgdef* subdef = map_entry_msgdef(field);
  return map_entry_key(subdef);
}

const upb_fielddef* map_field_value(const upb_fielddef* field) {
  const upb_msgdef* subdef = map_entry_msgdef(field);
  return map_entry_value(subdef);
}

const upb_fielddef* map_entry_key(const upb_msgdef* msgdef) {
  const upb_fielddef* key_field = upb_msgdef_itof(msgdef, MAP_KEY_FIELD);
  assert(key_field != NULL);
  return key_field;
}

const upb_fielddef* map_entry_value(const upb_msgdef* msgdef) {
  const upb_fielddef* value_field = upb_msgdef_itof(msgdef, MAP_VALUE_FIELD);
  assert(value_field != NULL);
  return value_field;
}

const zend_class_entry* field_type_class(
    const upb_fielddef* field PHP_PROTO_TSRMLS_DC) {
  if (upb_fielddef_type(field) == UPB_TYPE_MESSAGE) {
    DescriptorInternal* desc = get_msgdef_desc(upb_fielddef_msgsubdef(field));
    register_class(desc, false TSRMLS_CC);
    return desc->klass;
  } else if (upb_fielddef_type(field) == UPB_TYPE_ENUM) {
    EnumDescriptorInternal* desc =
        get_enumdef_enumdesc(upb_fielddef_enumsubdef(field));
    register_class(desc, false TSRMLS_CC);
    return desc->klass;
  }
  return NULL;
}

// -----------------------------------------------------------------------------
// Memory layout management.
// -----------------------------------------------------------------------------

static size_t align_up_to(size_t offset, size_t granularity) {
  // Granularity must be a power of two.
  return (offset + granularity - 1) & ~(granularity - 1);
}

uint32_t* slot_oneof_case(MessageLayout* layout, const void* storage,
                          const upb_fielddef* field) {
  return (uint32_t*)(((uint8_t*)storage) +
                     layout->fields[upb_fielddef_index(field)].case_offset);
}

void* slot_memory(MessageLayout* layout, const void* storage,
                         const upb_fielddef* field) {
  return ((uint8_t*)storage) + layout->fields[upb_fielddef_index(field)].offset;
}

MessageLayout* create_layout(const upb_msgdef* msgdef) {
  MessageLayout* layout = SYS_MALLOC(MessageLayout);
  int nfields = upb_msgdef_numfields(msgdef);
  upb_msg_field_iter it;
  upb_msg_oneof_iter oit;
  size_t off = 0;
  int i = 0;

  // Reserve space for unknown fields.
  off += sizeof(void*);

  layout->empty_template = NULL;

  TSRMLS_FETCH();
  DescriptorInternal* desc = get_msgdef_desc(msgdef);
  register_class(desc, false TSRMLS_CC);
  layout->fields = SYS_MALLOC_N(MessageField, nfields);

  for (upb_msg_field_begin(&it, msgdef); !upb_msg_field_done(&it);
       upb_msg_field_next(&it)) {
    const upb_fielddef* field = upb_msg_iter_field(&it);
    size_t field_size;

    if (upb_fielddef_containingoneof(field)) {
      // Oneofs are handled separately below.
      continue;
    }

    // Allocate |field_size| bytes for this field in the layout.
    field_size = 0;
    if (upb_fielddef_label(field) == UPB_LABEL_REPEATED) {
      field_size = sizeof(zval*);
    } else {
      field_size = native_slot_size(upb_fielddef_type(field));
    }

    // Align current offset up to | size | granularity.
    off = align_up_to(off, field_size);
    layout->fields[upb_fielddef_index(field)].offset = off;
    layout->fields[upb_fielddef_index(field)].case_offset =
        MESSAGE_FIELD_NO_CASE;

    const char* fieldname = upb_fielddef_name(field);

#if PHP_MAJOR_VERSION < 7 || (PHP_MAJOR_VERSION == 7 && PHP_MINOR_VERSION == 0)
    zend_class_entry* old_scope = EG(scope);
    EG(scope) = desc->klass;
#else
    zend_class_entry* old_scope = EG(fake_scope);
    EG(fake_scope) = desc->klass;
#endif

#if PHP_MAJOR_VERSION < 7
    zval member;
    ZVAL_STRINGL(&member, fieldname, strlen(fieldname), 0);
    zend_property_info* property_info =
        zend_get_property_info(desc->klass, &member, true TSRMLS_CC);
#else
    zend_string* member = zend_string_init(fieldname, strlen(fieldname), 1);
    zend_property_info* property_info =
        zend_get_property_info(desc->klass, member, true);
    zend_string_release(member);
#endif

#if PHP_MAJOR_VERSION < 7 || (PHP_MAJOR_VERSION == 7 && PHP_MINOR_VERSION == 0)
    EG(scope) = old_scope;
#else
    EG(fake_scope) = old_scope;
#endif

    layout->fields[upb_fielddef_index(field)].cache_index =
        property_info->offset;
    off += field_size;
  }

  // Handle oneofs now -- we iterate over oneofs specifically and allocate only
  // one slot per oneof.
  //
  // We assign all value slots first, then pack the 'case' fields at the end,
  // since in the common case (modern 64-bit platform) these are 8 bytes and 4
  // bytes respectively and we want to avoid alignment overhead.
  //
  // Note that we reserve 4 bytes (a uint32) per 'case' slot because the value
  // space for oneof cases is conceptually as wide as field tag numbers.  In
  // practice, it's unlikely that a oneof would have more than e.g.  256 or 64K
  // members (8 or 16 bits respectively), so conceivably we could assign
  // consecutive case numbers and then pick a smaller oneof case slot size, but
  // the complexity to implement this indirection is probably not worthwhile.
  for (upb_msg_oneof_begin(&oit, msgdef); !upb_msg_oneof_done(&oit);
       upb_msg_oneof_next(&oit)) {
    const upb_oneofdef* oneof = upb_msg_iter_oneof(&oit);
    upb_oneof_iter fit;

    // Always allocate NATIVE_SLOT_MAX_SIZE bytes, but share the slot between
    // all fields.
    size_t field_size = NATIVE_SLOT_MAX_SIZE;
    // Align the offset .
    off = align_up_to( off, field_size);
    // Assign all fields in the oneof this same offset.
    const char* oneofname = upb_oneofdef_name(oneof);
    for (upb_oneof_begin(&fit, oneof); !upb_oneof_done(&fit);
         upb_oneof_next(&fit)) {
      const upb_fielddef* field = upb_oneof_iter_field(&fit);
      layout->fields[upb_fielddef_index(field)].offset = off;

#if PHP_MAJOR_VERSION < 7 || (PHP_MAJOR_VERSION == 7 && PHP_MINOR_VERSION == 0)
      zend_class_entry* old_scope = EG(scope);
      EG(scope) = desc->klass;
#else
      zend_class_entry* old_scope = EG(fake_scope);
      EG(fake_scope) = desc->klass;
#endif

#if PHP_MAJOR_VERSION < 7
      zval member;
      ZVAL_STRINGL(&member, oneofname, strlen(oneofname), 0);
      zend_property_info* property_info =
          zend_get_property_info(desc->klass, &member, true TSRMLS_CC);
#else
      zend_string* member = zend_string_init(oneofname, strlen(oneofname), 1);
      zend_property_info* property_info =
          zend_get_property_info(desc->klass, member, true);
      zend_string_release(member);
#endif

#if PHP_MAJOR_VERSION < 7 || (PHP_MAJOR_VERSION == 7 && PHP_MINOR_VERSION == 0)
      EG(scope) = old_scope;
#else
      EG(fake_scope) = old_scope;
#endif

      layout->fields[upb_fielddef_index(field)].cache_index =
          property_info->offset;
    }
    i++;
    off += field_size;
  }

  // Now the case offset.
  for (upb_msg_oneof_begin(&oit, msgdef); !upb_msg_oneof_done(&oit);
       upb_msg_oneof_next(&oit)) {
    const upb_oneofdef* oneof = upb_msg_iter_oneof(&oit);
    upb_oneof_iter fit;

    size_t field_size = sizeof(uint32_t);
    // Align the offset .
    off = (off + field_size - 1) & ~(field_size - 1);
    // Assign all fields in the oneof this same offset.
    for (upb_oneof_begin(&fit, oneof); !upb_oneof_done(&fit);
         upb_oneof_next(&fit)) {
      const upb_fielddef* field = upb_oneof_iter_field(&fit);
      layout->fields[upb_fielddef_index(field)].case_offset = off;
    }
    off += field_size;
  }

  layout->size = off;
  layout->msgdef = msgdef;

  // Create the empty message template.
  layout->empty_template = SYS_MALLOC_N(char, layout->size);
  memset(layout->empty_template, 0, layout->size);

  return layout;
}

void free_layout(MessageLayout* layout) {
  SYS_FREE(layout->empty_template);
  SYS_FREE(layout->fields);
  SYS_FREE(layout);
}

void layout_init(MessageLayout* layout, void* storage,
                 zend_object* object PHP_PROTO_TSRMLS_DC) {
  memcpy(storage, layout->empty_template, layout->size);
}

// Switch memory for processing for singular fields based on field type.
//   * primitive fields: memory
//   * others (string, bytes and message): cache (the correspond zval
//   property)
static void* value_memory(
    upb_fieldtype_t type, void* memory, CACHED_VALUE* cache) {
  switch (type) {
    case UPB_TYPE_STRING:
    case UPB_TYPE_BYTES:
    case UPB_TYPE_MESSAGE:
      return cache;
    default:
      // No operation
      break;
  }
  return memory;
}

CACHED_VALUE* find_zval_property(
    MessageHeader* header, const upb_fielddef* field) {
  int property_cache_index =
      header->descriptor->layout->fields[upb_fielddef_index(field)]
          .cache_index;
  return OBJ_PROP(&header->std, property_cache_index);
}

zval* layout_get(MessageLayout* layout, MessageHeader* header,
                 const upb_fielddef* field, CACHED_VALUE* cache TSRMLS_DC) {
  const void* storage = message_data(header);
  void* memory = slot_memory(layout, storage, field);
  uint32_t* oneof_case = slot_oneof_case(layout, storage, field);

  if (upb_fielddef_containingoneof(field)) {
    if (*oneof_case != upb_fielddef_number(field)) {
      native_slot_get_default(upb_fielddef_type(field), cache TSRMLS_CC);
      return CACHED_PTR_TO_ZVAL_PTR(cache);
    }
    // Intentional fall through to be handled as a signuarl field.
  } else if (is_map_field(field)) {
    map_field_ensure_created(field, cache PHP_PROTO_TSRMLS_CC);
    return CACHED_PTR_TO_ZVAL_PTR(cache);
  } else if (upb_fielddef_label(field) == UPB_LABEL_REPEATED) {
    repeated_field_ensure_created(field, cache PHP_PROTO_TSRMLS_CC);
    return CACHED_PTR_TO_ZVAL_PTR(cache);
  }

  CACHED_VALUE* stored_cache = find_zval_property(header, field);

  if (upb_fielddef_type(field) == UPB_TYPE_MESSAGE &&
      is_wrapper_msg(upb_fielddef_msgsubdef(field))) {
    zval * cached_zval = CACHED_PTR_TO_ZVAL_PTR(stored_cache);
#if PHP_MAJOR_VERSION >= 7
    zend_object* obj;
#endif
    if (Z_TYPE_P(cached_zval) != IS_OBJECT &&
        Z_TYPE_P(cached_zval) != IS_NULL) {
      // Needs to expand value to wrapper.
      const upb_msgdef* submsgdef = upb_fielddef_msgsubdef(field);
      const upb_fielddef* value_field = upb_msgdef_itof(submsgdef, 1);
      MessageHeader* submsg;
      DescriptorInternal* subdesc = get_msgdef_desc(submsgdef);
      register_class(subdesc, false TSRMLS_CC);
      zend_class_entry* subklass = subdesc->klass;
#if PHP_MAJOR_VERSION < 7
      zval* val = NULL;
      MAKE_STD_ZVAL(val);
      ZVAL_OBJ(val, subklass->create_object(subklass TSRMLS_CC));
      submsg = UNBOX(MessageHeader, val);
#else
      obj = subklass->create_object(subklass TSRMLS_CC);
      submsg = (MessageHeader*)((char*)obj - XtOffsetOf(MessageHeader, std));
#endif
      custom_data_init(subklass, submsg PHP_PROTO_TSRMLS_CC);

      layout_set(subdesc->layout, submsg, value_field, cached_zval TSRMLS_CC);
#if PHP_MAJOR_VERSION < 7
      ZVAL_ZVAL(cached_zval, val, 1, 1);
#else
      ZVAL_OBJ(cached_zval, obj);
#endif
    }
    if (stored_cache != cache) {
      ZVAL_ZVAL(CACHED_PTR_TO_ZVAL_PTR(cache), cached_zval, 1, 0);
    }
  } else {
    upb_fieldtype_t type = upb_fielddef_type(field);
    native_slot_get(type, value_memory(type, memory, stored_cache),
                    cache TSRMLS_CC);
  }
  return CACHED_PTR_TO_ZVAL_PTR(cache);
}

void layout_set(MessageLayout* layout, MessageHeader* header,
                const upb_fielddef* field, zval* val TSRMLS_DC) {
  void* storage = message_data(header);
  void* memory = slot_memory(layout, storage, field);
  uint32_t* oneof_case = slot_oneof_case(layout, storage, field);

  if (upb_fielddef_containingoneof(field)) {
    *oneof_case = upb_fielddef_number(field);
  } else if (upb_fielddef_label(field) == UPB_LABEL_REPEATED) {
    // Works for both repeated and map fields
    CACHED_VALUE* cached = find_zval_property(header, field);
    zval* property_ptr = CACHED_PTR_TO_ZVAL_PTR(cached);

    if (EXPECTED(property_ptr != val)) {
      zend_class_entry *subce = NULL;
      zval converted_value;

      if (upb_fielddef_ismap(field)) {
        const upb_msgdef* mapmsg = upb_fielddef_msgsubdef(field);
        const upb_fielddef* keyfield = upb_msgdef_ntof(mapmsg, "key", 3);
        const upb_fielddef* valuefield = upb_msgdef_ntof(mapmsg, "value", 5);
        if (upb_fielddef_descriptortype(valuefield) ==
            UPB_DESCRIPTOR_TYPE_MESSAGE) {
          const upb_msgdef* submsg = upb_fielddef_msgsubdef(valuefield);
          DescriptorInternal* subdesc = get_msgdef_desc(submsg);
          register_class(subdesc, false TSRMLS_CC);
          subce = subdesc->klass;
        }
        check_map_field(subce, upb_fielddef_descriptortype(keyfield),
                        upb_fielddef_descriptortype(valuefield), val,
                        &converted_value);
      } else {
        if (upb_fielddef_type(field) == UPB_TYPE_MESSAGE) {
          const upb_msgdef* submsg = upb_fielddef_msgsubdef(field);
          DescriptorInternal* subdesc = get_msgdef_desc(submsg);
          register_class(subdesc, false TSRMLS_CC);
          subce = subdesc->klass;
        }

        check_repeated_field(subce, upb_fielddef_descriptortype(field), val,
                             &converted_value);
      }
#if PHP_MAJOR_VERSION < 7
      REPLACE_ZVAL_VALUE((zval**)cached, &converted_value, 1);
#else
      php_proto_zval_ptr_dtor(property_ptr);
      ZVAL_ZVAL(property_ptr, &converted_value, 1, 0);
#endif
      zval_dtor(&converted_value);
    }
    return;
  }

  upb_fieldtype_t type = upb_fielddef_type(field);
  zend_class_entry *ce = NULL;
  if (type == UPB_TYPE_MESSAGE) {
    const upb_msgdef* msg = upb_fielddef_msgsubdef(field);
    DescriptorInternal* desc = get_msgdef_desc(msg);
    register_class(desc, false TSRMLS_CC);
    ce = desc->klass;
  }
  CACHED_VALUE* cache = find_zval_property(header, field);
  native_slot_set(
      type, ce, value_memory(upb_fielddef_type(field), memory, cache),
      val TSRMLS_CC);
}

static void native_slot_merge(
    const upb_fielddef* field, const void* from_memory,
    void* to_memory PHP_PROTO_TSRMLS_DC) {
  upb_fieldtype_t type = upb_fielddef_type(field);
  zend_class_entry* ce = NULL;
  if (!native_slot_is_default(type, from_memory)) {
    switch (type) {
#define CASE_TYPE(upb_type, c_type)                        \
  case UPB_TYPE_##upb_type: {                              \
    DEREF(to_memory, c_type) = DEREF(from_memory, c_type); \
    break;                                                 \
  }
      CASE_TYPE(INT32, int32_t)
      CASE_TYPE(UINT32, uint32_t)
      CASE_TYPE(ENUM, int32_t)
      CASE_TYPE(INT64, int64_t)
      CASE_TYPE(UINT64, uint64_t)
      CASE_TYPE(FLOAT, float)
      CASE_TYPE(DOUBLE, double)
      CASE_TYPE(BOOL, int8_t)

#undef CASE_TYPE
      case UPB_TYPE_STRING:
      case UPB_TYPE_BYTES:
        native_slot_set(type, NULL, to_memory,
                        CACHED_PTR_TO_ZVAL_PTR(from_memory) PHP_PROTO_TSRMLS_CC);
        break;
      case UPB_TYPE_MESSAGE: {
        const upb_msgdef* msg = upb_fielddef_msgsubdef(field);
        DescriptorInternal* desc = get_msgdef_desc(msg);
        register_class(desc, false TSRMLS_CC);
        ce = desc->klass;
        if (native_slot_is_default(type, to_memory)) {
#if PHP_MAJOR_VERSION < 7
          SEPARATE_ZVAL_IF_NOT_REF((zval**)to_memory);
#endif
          CREATE_OBJ_ON_ALLOCATED_ZVAL_PTR(
              CACHED_PTR_TO_ZVAL_PTR(to_memory), ce);
          MessageHeader* submsg =
              UNBOX(MessageHeader, CACHED_PTR_TO_ZVAL_PTR(to_memory));
          custom_data_init(ce, submsg PHP_PROTO_TSRMLS_CC);
        }

        MessageHeader* sub_from =
            UNBOX(MessageHeader,
                  CACHED_PTR_TO_ZVAL_PTR(from_memory));
        MessageHeader* sub_to =
            UNBOX(MessageHeader,
                  CACHED_PTR_TO_ZVAL_PTR(to_memory));

        layout_merge(desc->layout, sub_from, sub_to PHP_PROTO_TSRMLS_CC);
        break;
      }
    }
  }
}

static void native_slot_merge_by_array(const upb_fielddef* field, const void* from_memory,
                         void* to_memory PHP_PROTO_TSRMLS_DC) {
  upb_fieldtype_t type = upb_fielddef_type(field);
  switch (type) {
    case UPB_TYPE_STRING:
    case UPB_TYPE_BYTES: {
#if PHP_MAJOR_VERSION < 7
      MAKE_STD_ZVAL(DEREF(to_memory, zval*));
      PHP_PROTO_ZVAL_STRINGL(DEREF(to_memory, zval*),
                             Z_STRVAL_P(*(zval**)from_memory),
                             Z_STRLEN_P(*(zval**)from_memory), 1);
#else
      DEREF(to_memory, zend_string*) =
          zend_string_dup(*(zend_string**)from_memory, 0);
#endif
      break;
    }
    case UPB_TYPE_MESSAGE: {
<<<<<<< HEAD
      const upb_msgdef* msg = upb_fielddef_msgsubdef(field);
=======
>>>>>>> 63cfdafa
      DescriptorInternal* desc = get_msgdef_desc(upb_fielddef_msgsubdef(field));
      register_class(desc, false TSRMLS_CC);
      zend_class_entry* ce = desc->klass;
#if PHP_MAJOR_VERSION < 7
      MAKE_STD_ZVAL(DEREF(to_memory, zval*));
      CREATE_OBJ_ON_ALLOCATED_ZVAL_PTR(DEREF(to_memory, zval*), ce);
#else
      DEREF(to_memory, zend_object*) = ce->create_object(ce TSRMLS_CC);
#endif
      MessageHeader* sub_from = UNBOX_HASHTABLE_VALUE(
          MessageHeader, DEREF(from_memory, PHP_PROTO_HASHTABLE_VALUE));
      MessageHeader* sub_to = UNBOX_HASHTABLE_VALUE(
          MessageHeader, DEREF(to_memory, PHP_PROTO_HASHTABLE_VALUE));
      custom_data_init(ce, sub_to PHP_PROTO_TSRMLS_CC);

      layout_merge(desc->layout, sub_from, sub_to PHP_PROTO_TSRMLS_CC);
      break;
    }
    default:
      native_slot_merge(field, from_memory, to_memory PHP_PROTO_TSRMLS_CC);
      break;
  }
}

void layout_merge(MessageLayout* layout, MessageHeader* from,
                  MessageHeader* to PHP_PROTO_TSRMLS_DC) {
  int i, j;
  upb_msg_field_iter it;

  for (upb_msg_field_begin(&it, layout->msgdef), i = 0; !upb_msg_field_done(&it);
       upb_msg_field_next(&it), i++) {
    const upb_fielddef* field = upb_msg_iter_field(&it);

    void* to_memory = slot_memory(layout, message_data(to), field);
    void* from_memory = slot_memory(layout, message_data(from), field);

    if (upb_fielddef_containingoneof(field)) {
      uint32_t oneof_case_offset =
          layout->fields[upb_fielddef_index(field)].case_offset;
      // For a oneof, check that this field is actually present -- skip all the
      // below if not.
      if (DEREF((message_data(from) + oneof_case_offset), uint32_t) !=
          upb_fielddef_number(field)) {
        continue;
      }
      uint32_t* from_oneof_case = slot_oneof_case(layout, message_data(from), field);
      uint32_t* to_oneof_case = slot_oneof_case(layout, message_data(to), field);

      // For non-singular fields, the related memory needs to point to the
      // actual zval in properties table first.
      switch (upb_fielddef_type(field)) {
        case UPB_TYPE_MESSAGE:
        case UPB_TYPE_STRING:
        case UPB_TYPE_BYTES: {
          int property_cache_index =
              layout->fields[upb_fielddef_index(field)].cache_index;
          DEREF(to_memory, CACHED_VALUE*) =
              OBJ_PROP(&to->std, property_cache_index);
          break;
        }
        default:
          break;
      }

      *to_oneof_case = *from_oneof_case;

      // Otherwise, fall through to the appropriate singular-field handler
      // below.
    }

    if (is_map_field(field)) {
      int size, key_length, value_length;
      MapIter map_it;

      CACHED_VALUE* from_cache = find_zval_property(from, field);
      CACHED_VALUE* to_cache = find_zval_property(to, field);

      if (Z_TYPE_P(CACHED_PTR_TO_ZVAL_PTR(from_cache)) == IS_NULL) {
        continue;
      }
      map_field_ensure_created(field, to_cache PHP_PROTO_TSRMLS_CC);

      zval* to_map_php = CACHED_PTR_TO_ZVAL_PTR(to_cache);
      zval* from_map_php = CACHED_PTR_TO_ZVAL_PTR(from_cache);

      Map* to_map = UNBOX(Map, to_map_php);
      Map* from_map = UNBOX(Map, from_map_php);

      size = upb_strtable_count(&from_map->table);
      if (size == 0) continue;

      const upb_msgdef *mapentry_def = upb_fielddef_msgsubdef(field);
      const upb_fielddef *value_field = upb_msgdef_itof(mapentry_def, 2);

      for (map_begin(from_map_php, &map_it TSRMLS_CC); !map_done(&map_it);
           map_next(&map_it)) {
        const char* key = map_iter_key(&map_it, &key_length);
        upb_value from_value = map_iter_value(&map_it, &value_length);
        upb_value to_value;
        void* from_mem = upb_value_memory(&from_value);
        void* to_mem = upb_value_memory(&to_value);
        memset(to_mem, 0, native_slot_size(to_map->value_type));

        native_slot_merge_by_array(value_field, from_mem,
                                   to_mem PHP_PROTO_TSRMLS_CC);

        map_index_set(to_map, key, key_length, to_value);
      }

    } else if (upb_fielddef_label(field) == UPB_LABEL_REPEATED) {
      CACHED_VALUE* from_cache = find_zval_property(from, field);
      CACHED_VALUE* to_cache = find_zval_property(to, field);

      if (Z_TYPE_P(CACHED_PTR_TO_ZVAL_PTR(from_cache)) == IS_NULL) {
        continue;
      }
      repeated_field_ensure_created(field, to_cache PHP_PROTO_TSRMLS_CC);

      zval* to_array_php = CACHED_PTR_TO_ZVAL_PTR(to_cache);
      zval* from_array_php = CACHED_PTR_TO_ZVAL_PTR(from_cache);
      RepeatedField* to_array = UNBOX(RepeatedField, to_array_php);
      RepeatedField* from_array = UNBOX(RepeatedField, from_array_php);

      int size = zend_hash_num_elements(PHP_PROTO_HASH_OF(from_array->array));
      if (size > 0) {
        for (j = 0; j < size; j++) {
          void* from_memory = NULL;
          void* to_memory =
              ALLOC_N(char, native_slot_size(upb_fielddef_type(field)));
          memset(to_memory, 0, native_slot_size(upb_fielddef_type(field)));

          if (to_array->type == UPB_TYPE_MESSAGE) {
            php_proto_zend_hash_index_find_zval(
                PHP_PROTO_HASH_OF(from_array->array), j, (void**)&from_memory);
#if PHP_MAJOR_VERSION >= 7
            from_memory = &Z_OBJ_P((zval*)from_memory);
#endif
          } else {
            php_proto_zend_hash_index_find_mem(
                PHP_PROTO_HASH_OF(from_array->array), j, (void**)&from_memory);
          }

          native_slot_merge_by_array(field, from_memory,
                                     to_memory PHP_PROTO_TSRMLS_CC);
          repeated_field_push_native(to_array, to_memory);
          FREE(to_memory);
        }
      }
    } else {
      switch (upb_fielddef_type(field)) {
        case UPB_TYPE_STRING:
        case UPB_TYPE_BYTES:
        case UPB_TYPE_MESSAGE: {
          CACHED_VALUE* from_cache = find_zval_property(from, field);
          CACHED_VALUE* to_cache = find_zval_property(to, field);
          native_slot_merge(field, from_cache, to_cache PHP_PROTO_TSRMLS_CC);
          break;
        }
        default:
          native_slot_merge(field, from_memory, to_memory PHP_PROTO_TSRMLS_CC);
          break;
      }
    }
  }
}

const char* layout_get_oneof_case(MessageLayout* layout, const void* storage,
                                  const upb_oneofdef* oneof TSRMLS_DC) {
  upb_oneof_iter i;
  const upb_fielddef* first_field = NULL;

  // Oneof is guaranteed to have at least one field. Get the first field.
  for(upb_oneof_begin(&i, oneof); !upb_oneof_done(&i); upb_oneof_next(&i)) {
    first_field = upb_oneof_iter_field(&i);
    break;
  }

  uint32_t* oneof_case = slot_oneof_case(layout, storage, first_field);
  if (*oneof_case == 0) {
    return "";
  }
  const upb_fielddef* field = upb_oneofdef_itof(oneof, *oneof_case);
  return upb_fielddef_name(field);
}<|MERGE_RESOLUTION|>--- conflicted
+++ resolved
@@ -994,10 +994,6 @@
       break;
     }
     case UPB_TYPE_MESSAGE: {
-<<<<<<< HEAD
-      const upb_msgdef* msg = upb_fielddef_msgsubdef(field);
-=======
->>>>>>> 63cfdafa
       DescriptorInternal* desc = get_msgdef_desc(upb_fielddef_msgsubdef(field));
       register_class(desc, false TSRMLS_CC);
       zend_class_entry* ce = desc->klass;
